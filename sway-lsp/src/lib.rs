<<<<<<< HEAD
use forc_util::{init_tracing_subscriber, TracingSubscriberOptions, TracingWriterMode};
=======
#![recursion_limit = "256"]
>>>>>>> 0e84d98a
use tower_lsp::{LspService, Server};

mod capabilities;
mod core;
pub mod error;
mod server;
#[cfg(test)]
pub mod test_utils;
pub mod utils;
use server::Backend;
<<<<<<< HEAD
use tracing::metadata::LevelFilter;
use utils::debug::DebugFlags;

pub async fn start(config: DebugFlags) {
    let tracing_options = TracingSubscriberOptions {
        log_level: Some(LevelFilter::DEBUG), // TODO: Set this based on IDE config
        writer_mode: Some(TracingWriterMode::Stderr),
        ..Default::default()
    };
    init_tracing_subscriber(tracing_options);

=======

pub async fn start() {
>>>>>>> 0e84d98a
    let stdin = tokio::io::stdin();
    let stdout = tokio::io::stdout();

    let (service, socket) = LspService::build(Backend::new)
        .custom_method("sway/runnables", Backend::runnables)
        .custom_method("sway/show_ast", Backend::show_ast)
        .custom_method("textDocument/inlayHint", Backend::inlay_hints)
        .finish();
    Server::new(stdin, stdout, socket).serve(service).await;
}<|MERGE_RESOLUTION|>--- conflicted
+++ resolved
@@ -1,8 +1,6 @@
-<<<<<<< HEAD
+#![recursion_limit = "256"]
+
 use forc_util::{init_tracing_subscriber, TracingSubscriberOptions, TracingWriterMode};
-=======
-#![recursion_limit = "256"]
->>>>>>> 0e84d98a
 use tower_lsp::{LspService, Server};
 
 mod capabilities;
@@ -13,11 +11,10 @@
 pub mod test_utils;
 pub mod utils;
 use server::Backend;
-<<<<<<< HEAD
 use tracing::metadata::LevelFilter;
 use utils::debug::DebugFlags;
 
-pub async fn start(config: DebugFlags) {
+pub async fn start() {
     let tracing_options = TracingSubscriberOptions {
         log_level: Some(LevelFilter::DEBUG), // TODO: Set this based on IDE config
         writer_mode: Some(TracingWriterMode::Stderr),
@@ -25,10 +22,6 @@
     };
     init_tracing_subscriber(tracing_options);
 
-=======
-
-pub async fn start() {
->>>>>>> 0e84d98a
     let stdin = tokio::io::stdin();
     let stdout = tokio::io::stdout();
 
