use crate::{
    language::{parsed::*, *},
    transform::{attribute::*, to_parsed_lang::context::Context},
    type_system::*,
    Engines,
};

use sway_ast::{
    attribute::Annotated,
    expr::{ReassignmentOp, ReassignmentOpVariant},
    ty::TyTupleDescriptor,
    AbiCastArgs, AngleBrackets, AsmBlock, Assignable, AttributeDecl, Braces, CodeBlockContents,
    CommaToken, Dependency, DoubleColonToken, Expr, ExprArrayDescriptor, ExprStructField,
    ExprTupleDescriptor, FnArg, FnArgs, FnSignature, GenericArgs, GenericParams, IfCondition,
    IfExpr, Instruction, Intrinsic, Item, ItemAbi, ItemConfigurable, ItemConst, ItemEnum, ItemFn,
    ItemImpl, ItemKind, ItemStorage, ItemStruct, ItemTrait, ItemUse, LitInt, LitIntType,
    MatchBranchKind, Module, ModuleKind, Parens, PathExpr, PathExprSegment, PathType,
    PathTypeSegment, Pattern, PatternStructField, PubToken, Punctuated, QualifiedPathRoot,
    Statement, StatementLet, Traits, Ty, TypeField, UseTree, WhereClause,
};
use sway_error::convert_parse_tree_error::ConvertParseTreeError;
use sway_error::handler::{ErrorEmitted, Handler};
use sway_error::warning::{CompileWarning, Warning};
use sway_types::{
    constants::{
        DESTRUCTURE_PREFIX, DOC_ATTRIBUTE_NAME, DOC_COMMENT_ATTRIBUTE_NAME, INLINE_ATTRIBUTE_NAME,
        MATCH_RETURN_VAR_NAME_PREFIX, PAYABLE_ATTRIBUTE_NAME, STORAGE_PURITY_ATTRIBUTE_NAME,
        STORAGE_PURITY_READ_NAME, STORAGE_PURITY_WRITE_NAME, TEST_ATTRIBUTE_NAME,
        TUPLE_NAME_PREFIX, VALID_ATTRIBUTE_NAMES,
    },
    integer_bits::IntegerBits,
};
use sway_types::{Ident, Span, Spanned};

use std::{
    collections::{HashMap, HashSet},
    convert::TryFrom,
    iter,
    mem::MaybeUninit,
    ops::ControlFlow,
    sync::Arc,
};

pub fn convert_parse_tree(
    context: &Context,
    handler: &Handler,
    engines: Engines<'_>,
    module: Module,
) -> Result<(TreeType, ParseTree), ErrorEmitted> {
    let tree_type = convert_module_kind(&module.kind);
    let tree = module_to_sway_parse_tree(context, handler, engines, module)?;
    Ok((tree_type, tree))
}

/// Converts the module kind of the AST to the tree type of the parsed tree.
pub fn convert_module_kind(kind: &ModuleKind) -> TreeType {
    match kind {
        ModuleKind::Script { .. } => TreeType::Script,
        ModuleKind::Contract { .. } => TreeType::Contract,
        ModuleKind::Predicate { .. } => TreeType::Predicate,
        ModuleKind::Library { name, .. } => TreeType::Library { name: name.clone() },
    }
}

pub fn module_to_sway_parse_tree(
    context: &Context,
    handler: &Handler,
    engines: Engines<'_>,
    module: Module,
) -> Result<ParseTree, ErrorEmitted> {
    let span = module.span();
    let root_nodes = {
        let mut root_nodes: Vec<AstNode> = vec![];
        let mut prev_item: Option<Annotated<ItemKind>> = None;
        for item in module.items {
            let ast_nodes =
                item_to_ast_nodes(context, handler, engines, item.clone(), true, prev_item)?;
            root_nodes.extend(ast_nodes);
            prev_item = Some(item);
        }
        root_nodes
    };
    Ok(ParseTree { span, root_nodes })
}

fn ast_node_is_test_fn(node: &AstNode) -> bool {
    if let AstNodeContent::Declaration(Declaration::FunctionDeclaration(ref decl)) = node.content {
        if decl.attributes.contains_key(&AttributeKind::Test) {
            return true;
        }
    }
    false
}

fn item_to_ast_nodes(
    context: &Context,
    handler: &Handler,
    engines: Engines<'_>,
    item: Item,
    is_root: bool,
    prev_item: Option<Annotated<ItemKind>>,
) -> Result<Vec<AstNode>, ErrorEmitted> {
    let attributes = item_attrs_to_map(context, handler, &item.attribute_list)?;

    let decl = |d| vec![AstNodeContent::Declaration(d)];

    let span = item.span();
    let contents = match item.value {
        ItemKind::Dependency(dependency) => {
            // Check that Dependency is not annotated
            if attributes.contains_key(&AttributeKind::DocComment) {
                let error = ConvertParseTreeError::CannotDocCommentDependency {
                    span: attributes
                        .get(&AttributeKind::DocComment)
                        .unwrap()
                        .last()
                        .unwrap()
                        .span
                        .clone(),
                };
                handler.emit_err(error.into());
            }
            for (attribute_kind, attributes) in attributes.iter() {
                if attribute_kind != &AttributeKind::DocComment {
                    for attribute in attributes {
                        let error = ConvertParseTreeError::CannotAnnotateDependency {
                            span: attribute.span.clone(),
                        };
                        handler.emit_err(error.into());
                    }
                }
            }
            // Check that Dependency comes after only other Dependencies
            let emit_expected_dep_at_beginning = || {
                let error = ConvertParseTreeError::ExpectedDependencyAtBeginning {
                    span: dependency.span(),
                };
                handler.emit_err(error.into());
            };
            match prev_item {
                Some(Annotated {
                    value: ItemKind::Dependency(_),
                    ..
                }) => (),
                Some(_) => emit_expected_dep_at_beginning(),
                None => (),
            }
            if !is_root {
                emit_expected_dep_at_beginning();
            }
            let incl_stmt = dependency_to_include_statement(&dependency);
            vec![AstNodeContent::IncludeStatement(incl_stmt)]
        }
        ItemKind::Use(item_use) => item_use_to_use_statements(context, handler, item_use)?
            .into_iter()
            .map(AstNodeContent::UseStatement)
            .collect(),
        ItemKind::Struct(item_struct) => decl(Declaration::StructDeclaration(
            item_struct_to_struct_declaration(context, handler, engines, item_struct, attributes)?,
        )),
        ItemKind::Enum(item_enum) => decl(Declaration::EnumDeclaration(
            item_enum_to_enum_declaration(context, handler, engines, item_enum, attributes)?,
        )),
        ItemKind::Fn(item_fn) => {
            let function_declaration =
                item_fn_to_function_declaration(context, handler, engines, item_fn, attributes)?;
            error_if_self_param_is_not_allowed(
                context,
                handler,
                &function_declaration.parameters,
                "a free function",
            )?;
            decl(Declaration::FunctionDeclaration(function_declaration))
        }
        ItemKind::Trait(item_trait) => decl(Declaration::TraitDeclaration(
            item_trait_to_trait_declaration(context, handler, engines, item_trait, attributes)?,
        )),
        ItemKind::Impl(item_impl) => decl(item_impl_to_declaration(
            context, handler, engines, item_impl,
        )?),
        ItemKind::Abi(item_abi) => decl(Declaration::AbiDeclaration(item_abi_to_abi_declaration(
            context, handler, engines, item_abi, attributes,
        )?)),
        ItemKind::Const(item_const) => decl(Declaration::ConstantDeclaration(
            item_const_to_constant_declaration(context, handler, engines, item_const, attributes)?,
        )),
        ItemKind::Storage(item_storage) => decl(Declaration::StorageDeclaration(
            item_storage_to_storage_declaration(
                context,
                handler,
                engines,
                item_storage,
                attributes,
            )?,
        )),
        ItemKind::Configurable(item_configurable) => item_configurable_to_constant_declarations(
            context,
            handler,
            engines,
            item_configurable,
            attributes,
        )?
        .into_iter()
        .map(|decl| AstNodeContent::Declaration(Declaration::ConstantDeclaration(decl)))
        .collect(),
    };

    Ok(contents
        .into_iter()
        .map(|content| AstNode {
            span: span.clone(),
            content,
        })
        .collect())
}

fn item_use_to_use_statements(
    _context: &Context,
    handler: &Handler,
    item_use: ItemUse,
) -> Result<Vec<UseStatement>, ErrorEmitted> {
    if let Some(pub_token) = item_use.visibility {
        let error = ConvertParseTreeError::PubUseNotSupported {
            span: pub_token.span(),
        };
        return Err(handler.emit_err(error.into()));
    }
    let mut ret = Vec::new();
    let mut prefix = Vec::new();
    use_tree_to_use_statements(
        item_use.tree,
        item_use.root_import.is_some(),
        &mut prefix,
        &mut ret,
    );
    debug_assert!(prefix.is_empty());
    Ok(ret)
}

fn use_tree_to_use_statements(
    use_tree: UseTree,
    is_absolute: bool,
    path: &mut Vec<Ident>,
    ret: &mut Vec<UseStatement>,
) {
    match use_tree {
        UseTree::Group { imports } => {
            for use_tree in imports.into_inner() {
                use_tree_to_use_statements(use_tree, is_absolute, path, ret);
            }
        }
        UseTree::Name { name } => {
            let import_type = if name.as_str() == "self" {
                ImportType::SelfImport
            } else {
                ImportType::Item(name)
            };
            ret.push(UseStatement {
                call_path: path.clone(),
                import_type,
                is_absolute,
                alias: None,
            });
        }
        UseTree::Rename { name, alias, .. } => {
            let import_type = if name.as_str() == "self" {
                ImportType::SelfImport
            } else {
                ImportType::Item(name)
            };
            ret.push(UseStatement {
                call_path: path.clone(),
                import_type,
                is_absolute,
                alias: Some(alias),
            });
        }
        UseTree::Glob { .. } => {
            ret.push(UseStatement {
                call_path: path.clone(),
                import_type: ImportType::Star,
                is_absolute,
                alias: None,
            });
        }
        UseTree::Path { prefix, suffix, .. } => {
            path.push(prefix);
            use_tree_to_use_statements(*suffix, is_absolute, path, ret);
            path.pop().unwrap();
        }
        UseTree::Error { .. } => {
            // parsing error, nothing to push to the use statements collection
        }
    }
}

fn emit_all(handler: &Handler, errors: Vec<ConvertParseTreeError>) -> Option<ErrorEmitted> {
    errors
        .into_iter()
        .fold(None, |_, error| Some(handler.emit_err(error.into())))
}

fn item_struct_to_struct_declaration(
    context: &Context,
    handler: &Handler,
    engines: Engines<'_>,
    item_struct: ItemStruct,
    attributes: AttributesMap,
) -> Result<StructDeclaration, ErrorEmitted> {
    // FIXME(Centril): We shoudln't be collecting into a temporary  `errors` here. Recover instead!
    let mut errors = Vec::new();
    let span = item_struct.span();
    let fields = item_struct
        .fields
        .into_inner()
        .into_iter()
        .map(|type_field| {
            let attributes = item_attrs_to_map(context, handler, &type_field.attribute_list)?;
            type_field_to_struct_field(context, handler, engines, type_field.value, attributes)
        })
        .collect::<Result<Vec<_>, _>>()?;

    if fields.iter().any(
        |field| matches!(&field.type_info, TypeInfo::Custom { name, ..} if name == &item_struct.name),
    ) {
        errors.push(ConvertParseTreeError::RecursiveType { span: span.clone() });
    }

    // Make sure each struct field is declared once
    let mut names_of_fields = std::collections::HashSet::new();
    fields.iter().for_each(|v| {
        if !names_of_fields.insert(v.name.clone()) {
            errors.push(ConvertParseTreeError::DuplicateStructField {
                name: v.name.clone(),
                span: v.name.span(),
            });
        }
    });

    if let Some(emitted) = emit_all(handler, errors) {
        return Err(emitted);
    }

    let struct_declaration = StructDeclaration {
        name: item_struct.name,
        attributes,
        fields,
        type_parameters: generic_params_opt_to_type_parameters(
            context,
            handler,
            engines,
            item_struct.generics,
            item_struct.where_clause_opt,
        )?,
        visibility: pub_token_opt_to_visibility(item_struct.visibility),
        span,
    };
    Ok(struct_declaration)
}

fn item_enum_to_enum_declaration(
    context: &Context,
    handler: &Handler,
    engines: Engines<'_>,
    item_enum: ItemEnum,
    attributes: AttributesMap,
) -> Result<EnumDeclaration, ErrorEmitted> {
    let mut errors = Vec::new();
    let span = item_enum.span();
    let variants = item_enum
        .fields
        .into_inner()
        .into_iter()
        .enumerate()
        .map(|(tag, type_field)| {
            let attributes = item_attrs_to_map(context, handler, &type_field.attribute_list)?;
            type_field_to_enum_variant(context, handler, engines, type_field.value, attributes, tag)
        })
        .collect::<Result<Vec<_>, _>>()?;

    if variants.iter().any(|variant| {
       matches!(&variant.type_info, TypeInfo::Custom { name, ..} if name == &item_enum.name)
    }) {
        errors.push(ConvertParseTreeError::RecursiveType { span: span.clone() });
    }

    // Make sure each enum variant is declared once
    let mut names_of_variants = std::collections::HashSet::new();
    variants.iter().for_each(|v| {
        if !names_of_variants.insert(v.name.clone()) {
            errors.push(ConvertParseTreeError::DuplicateEnumVariant {
                name: v.name.clone(),
                span: v.name.span(),
            });
        }
    });

    if let Some(emitted) = emit_all(handler, errors) {
        return Err(emitted);
    }

    let enum_declaration = EnumDeclaration {
        name: item_enum.name,
        type_parameters: generic_params_opt_to_type_parameters(
            context,
            handler,
            engines,
            item_enum.generics,
            item_enum.where_clause_opt,
        )?,
        variants,
        span,
        visibility: pub_token_opt_to_visibility(item_enum.visibility),
        attributes,
    };
    Ok(enum_declaration)
}

fn item_fn_to_function_declaration(
    context: &Context,
    handler: &Handler,
    engines: Engines<'_>,
    item_fn: ItemFn,
    attributes: AttributesMap,
) -> Result<FunctionDeclaration, ErrorEmitted> {
    let span = item_fn.span();
    let return_type_span = match &item_fn.fn_signature.return_type_opt {
        Some((_right_arrow_token, ty)) => ty.span(),
        None => item_fn.fn_signature.span(),
    };
    Ok(FunctionDeclaration {
        purity: get_attributed_purity(context, handler, &attributes)?,
        attributes,
        name: item_fn.fn_signature.name,
        visibility: pub_token_opt_to_visibility(item_fn.fn_signature.visibility),
        body: braced_code_block_contents_to_code_block(context, handler, engines, item_fn.body)?,
        parameters: fn_args_to_function_parameters(
            context,
            handler,
            engines,
            item_fn.fn_signature.arguments.into_inner(),
        )?,
        span,
        return_type: match item_fn.fn_signature.return_type_opt {
            Some((_right_arrow, ty)) => ty_to_type_info(context, handler, engines, ty)?,
            None => TypeInfo::Tuple(Vec::new()),
        },
        type_parameters: generic_params_opt_to_type_parameters(
            context,
            handler,
            engines,
            item_fn.fn_signature.generics,
            item_fn.fn_signature.where_clause_opt,
        )?,
        return_type_span,
    })
}

fn get_attributed_purity(
    _context: &Context,
    handler: &Handler,
    attributes: &AttributesMap,
) -> Result<Purity, ErrorEmitted> {
    let mut purity = Purity::Pure;
    let mut add_impurity = |new_impurity, counter_impurity| {
        if purity == Purity::Pure {
            purity = new_impurity;
        } else if purity == counter_impurity {
            purity = Purity::ReadsWrites;
        }
    };
    match attributes.get(&AttributeKind::Storage) {
        Some(attrs) if !attrs.is_empty() => {
            for arg in attrs.iter().flat_map(|attr| &attr.args) {
                match arg.as_str() {
                    STORAGE_PURITY_READ_NAME => add_impurity(Purity::Reads, Purity::Writes),
                    STORAGE_PURITY_WRITE_NAME => add_impurity(Purity::Writes, Purity::Reads),
                    _otherwise => {
                        let error = ConvertParseTreeError::InvalidAttributeArgument {
                            attribute: "storage".to_owned(),
                            span: arg.span(),
                        };
                        return Err(handler.emit_err(error.into()));
                    }
                }
            }
            Ok(purity)
        }
        _otherwise => Ok(Purity::Pure),
    }
}

fn item_trait_to_trait_declaration(
    context: &Context,
    handler: &Handler,
    engines: Engines<'_>,
    item_trait: ItemTrait,
    attributes: AttributesMap,
) -> Result<TraitDeclaration, ErrorEmitted> {
    let span = item_trait.span();
    let type_parameters = generic_params_opt_to_type_parameters(
        context,
        handler,
        engines,
        item_trait.generics,
        item_trait.where_clause_opt,
    )?;
    let interface_surface = {
        item_trait
            .trait_items
            .into_inner()
            .into_iter()
            .map(|(fn_signature, _)| {
                let attributes = item_attrs_to_map(context, handler, &fn_signature.attribute_list)?;
                fn_signature_to_trait_fn(context, handler, engines, fn_signature.value, attributes)
            })
            .collect::<Result<_, _>>()?
    };
    let methods = match item_trait.trait_defs_opt {
        None => Vec::new(),
        Some(trait_defs) => trait_defs
            .into_inner()
            .into_iter()
            .map(|item_fn| {
                let attributes = item_attrs_to_map(context, handler, &item_fn.attribute_list)?;
                item_fn_to_function_declaration(
                    context,
                    handler,
                    engines,
                    item_fn.value,
                    attributes,
                )
            })
            .collect::<Result<_, _>>()?,
    };
    let supertraits = match item_trait.super_traits {
        None => Vec::new(),
        Some((_colon_token, traits)) => traits_to_supertraits(context, handler, traits)?,
    };
    let visibility = pub_token_opt_to_visibility(item_trait.visibility);
    Ok(TraitDeclaration {
        name: item_trait.name,
        type_parameters,
        interface_surface,
        methods,
        supertraits,
        visibility,
        attributes,
        span,
    })
}

fn item_impl_to_declaration(
    context: &Context,
    handler: &Handler,
    engines: Engines<'_>,
    item_impl: ItemImpl,
) -> Result<Declaration, ErrorEmitted> {
    let block_span = item_impl.span();
    let type_implementing_for_span = item_impl.ty.span();
    let type_implementing_for = ty_to_type_info(context, handler, engines, item_impl.ty)?;
    let functions = item_impl
        .contents
        .into_inner()
        .into_iter()
        .map(|item| {
            let attributes = item_attrs_to_map(context, handler, &item.attribute_list)?;
            item_fn_to_function_declaration(context, handler, engines, item.value, attributes)
        })
        .collect::<Result<_, _>>()?;

    let impl_type_parameters = generic_params_opt_to_type_parameters(
        context,
        handler,
        engines,
        item_impl.generic_params_opt,
        item_impl.where_clause_opt,
    )?;

    match item_impl.trait_opt {
        Some((path_type, _)) => {
            let (trait_name, trait_type_arguments) =
                path_type_to_call_path_and_type_arguments(context, handler, engines, path_type)?;
            let impl_trait = ImplTrait {
                impl_type_parameters,
                trait_name,
                trait_type_arguments,
                type_implementing_for,
                type_implementing_for_span,
                functions,
                block_span,
            };
            Ok(Declaration::ImplTrait(impl_trait))
        }
        None => match type_implementing_for {
            TypeInfo::Contract => Err(handler
                .emit_err(ConvertParseTreeError::SelfImplForContract { span: block_span }.into())),
            _ => {
                let impl_self = ImplSelf {
                    type_implementing_for,
                    type_implementing_for_span,
                    impl_type_parameters,
                    functions,
                    block_span,
                };
                Ok(Declaration::ImplSelf(impl_self))
            }
        },
    }
}

fn path_type_to_call_path_and_type_arguments(
    context: &Context,
    handler: &Handler,
    engines: Engines<'_>,
    PathType {
        root_opt,
        prefix,
        mut suffix,
    }: PathType,
) -> Result<(CallPath, Vec<TypeArgument>), ErrorEmitted> {
    let (prefixes, suffix) = match suffix.pop() {
        None => (Vec::new(), prefix),
        Some((_, last)) => {
            // Gather the idents of the prefix, i.e. all segments but the last one.
            let mut before = Vec::with_capacity(suffix.len() + 1);
            before.push(path_type_segment_to_ident(context, handler, prefix)?);
            for (_, seg) in suffix {
                before.push(path_type_segment_to_ident(context, handler, seg)?);
            }
            (before, last)
        }
    };

    let call_path = CallPath {
        prefixes,
        suffix: suffix.name,
        is_absolute: path_root_opt_to_bool(context, handler, root_opt)?,
    };

    let ty_args = match suffix.generics_opt {
        Some((_, generic_args)) => {
            generic_args_to_type_arguments(context, handler, engines, generic_args)?
        }
        None => vec![],
    };

    Ok((call_path, ty_args))
}

fn item_abi_to_abi_declaration(
    context: &Context,
    handler: &Handler,
    engines: Engines<'_>,
    item_abi: ItemAbi,
    attributes: AttributesMap,
) -> Result<AbiDeclaration, ErrorEmitted> {
    let span = item_abi.span();
    Ok(AbiDeclaration {
        name: item_abi.name,
        interface_surface: {
            item_abi
                .abi_items
                .into_inner()
                .into_iter()
                .map(|(fn_signature, _semicolon_token)| {
                    let attributes =
                        item_attrs_to_map(context, handler, &fn_signature.attribute_list)?;
                    let trait_fn = fn_signature_to_trait_fn(
                        context,
                        handler,
                        engines,
                        fn_signature.value,
                        attributes,
                    )?;
                    error_if_self_param_is_not_allowed(
                        context,
                        handler,
                        &trait_fn.parameters,
                        "an ABI method signature",
                    )?;
                    Ok(trait_fn)
                })
                .collect::<Result<_, _>>()?
        },
        methods: match item_abi.abi_defs_opt {
            None => Vec::new(),
            Some(abi_defs) => abi_defs
                .into_inner()
                .into_iter()
                .map(|item_fn| {
                    let attributes = item_attrs_to_map(context, handler, &item_fn.attribute_list)?;
                    let function_declaration = item_fn_to_function_declaration(
                        context,
                        handler,
                        engines,
                        item_fn.value,
                        attributes,
                    )?;
                    error_if_self_param_is_not_allowed(
                        context,
                        handler,
                        &function_declaration.parameters,
                        "a method provided by ABI",
                    )?;
                    Ok(function_declaration)
                })
                .collect::<Result<_, _>>()?,
        },
        span,
        attributes,
    })
}

pub(crate) fn item_const_to_constant_declaration(
    context: &Context,
    handler: &Handler,
    engines: Engines<'_>,
    item_const: ItemConst,
    attributes: AttributesMap,
) -> Result<ConstantDeclaration, ErrorEmitted> {
    let span = item_const.span();
    let (type_ascription, type_ascription_span) = match item_const.ty_opt {
        Some((_colon_token, ty)) => {
            let type_ascription = ty_to_type_info(context, handler, engines, ty.clone())?;
            let type_ascription_span = if let Ty::Path(path_type) = &ty {
                path_type.prefix.name.span()
            } else {
                ty.span()
            };
            (type_ascription, Some(type_ascription_span))
        }
        None => (TypeInfo::Unknown, None),
    };

    Ok(ConstantDeclaration {
        name: item_const.name,
        type_ascription,
        type_ascription_span,
        value: expr_to_expression(context, handler, engines, item_const.expr)?,
        visibility: pub_token_opt_to_visibility(item_const.visibility),
        is_configurable: false,
        attributes,
        span,
    })
}

fn item_storage_to_storage_declaration(
    context: &Context,
    handler: &Handler,
    engines: Engines<'_>,
    item_storage: ItemStorage,
    attributes: AttributesMap,
) -> Result<StorageDeclaration, ErrorEmitted> {
    let mut errors = Vec::new();
    let span = item_storage.span();
    let fields: Vec<StorageField> = item_storage
        .fields
        .into_inner()
        .into_iter()
        .map(|storage_field| {
            let attributes = item_attrs_to_map(context, handler, &storage_field.attribute_list)?;
            storage_field_to_storage_field(
                context,
                handler,
                engines,
                storage_field.value,
                attributes,
            )
        })
        .collect::<Result<_, _>>()?;

    // Make sure each storage field is declared once
    let mut names_of_fields = std::collections::HashSet::new();
    fields.iter().for_each(|v| {
        if !names_of_fields.insert(v.name.clone()) {
            errors.push(ConvertParseTreeError::DuplicateStorageField {
                name: v.name.clone(),
                span: v.name.span(),
            });
        }
    });

    if let Some(errors) = emit_all(handler, errors) {
        return Err(errors);
    }

    let storage_declaration = StorageDeclaration {
        attributes,
        span,
        fields,
    };
    Ok(storage_declaration)
}

fn item_configurable_to_constant_declarations(
    context: &Context,
    handler: &Handler,
    engines: Engines<'_>,
    item_configurable: ItemConfigurable,
    _attributes: AttributesMap,
) -> Result<Vec<ConstantDeclaration>, ErrorEmitted> {
    let mut errors = Vec::new();

    if context.module_has_configurable_block() {
        errors.push(ConvertParseTreeError::MultipleConfigurableBlocksInModule {
            span: item_configurable.span(),
        });
    }

    let declarations: Vec<ConstantDeclaration> = item_configurable
        .fields
        .into_inner()
        .into_iter()
        .map(|configurable_field| {
            let attributes =
                item_attrs_to_map(context, handler, &configurable_field.attribute_list)?;
            configurable_field_to_constant_declaration(
                context,
                handler,
                engines,
                configurable_field.value,
                attributes,
            )
        })
        .collect::<Result<_, _>>()?;

    // Make sure each configurable is declared once
    let mut names_of_declarations = std::collections::HashSet::new();
    declarations.iter().for_each(|v| {
        if !names_of_declarations.insert(v.name.clone()) {
            errors.push(ConvertParseTreeError::DuplicateConfigurable {
                name: v.name.clone(),
                span: v.name.span(),
            });
        }
    });

    if let Some(errors) = emit_all(handler, errors) {
        return Err(errors);
    }

    context.set_module_has_configurable_block(true);

    Ok(declarations)
}

fn type_field_to_struct_field(
    context: &Context,
    handler: &Handler,
    engines: Engines<'_>,
    type_field: TypeField,
    attributes: AttributesMap,
) -> Result<StructField, ErrorEmitted> {
    let span = type_field.span();
    let type_span = type_field.ty.span();
    let struct_field = StructField {
        name: type_field.name,
        attributes,
        type_info: ty_to_type_info(context, handler, engines, type_field.ty)?,
        span,
        type_span,
    };
    Ok(struct_field)
}

fn generic_params_opt_to_type_parameters(
    context: &Context,
    handler: &Handler,
    engines: Engines<'_>,
    generic_params_opt: Option<GenericParams>,
    where_clause_opt: Option<WhereClause>,
) -> Result<Vec<TypeParameter>, ErrorEmitted> {
    let type_engine = engines.te();
    let decl_engine = engines.de();

    let trait_constraints = match where_clause_opt {
        Some(where_clause) => where_clause
            .bounds
            .into_iter()
            .map(|where_bound| (where_bound.ty_name, where_bound.bounds))
            .collect::<Vec<_>>(),
        None => Vec::new(),
    };

    let mut params = match generic_params_opt {
        Some(generic_params) => generic_params
            .parameters
            .into_inner()
            .into_iter()
            .map(|ident| {
                let custom_type = type_engine.insert_type(
                    decl_engine,
                    TypeInfo::Custom {
                        name: ident.clone(),
                        type_arguments: None,
                    },
                );
                TypeParameter {
                    type_id: custom_type,
                    initial_type_id: custom_type,
                    name_ident: ident,
                    trait_constraints: Vec::new(),
                    trait_constraints_span: Span::dummy(),
                }
            })
            .collect::<Vec<_>>(),
        None => Vec::new(),
    };

    let mut errors = Vec::new();
    for (ty_name, bounds) in trait_constraints.into_iter() {
        let param_to_edit = match params
            .iter_mut()
            .find(|TypeParameter { name_ident, .. }| name_ident.as_str() == ty_name.as_str())
        {
            Some(o) => o,
            None => {
                errors.push(ConvertParseTreeError::ConstrainedNonExistentType {
                    ty_name: ty_name.clone(),
                    span: ty_name.span().clone(),
                });
                continue;
            }
        };

        param_to_edit.trait_constraints_span = Span::join(ty_name.span(), bounds.span());

        param_to_edit.trait_constraints.extend(
            traits_to_call_paths(context, handler, engines, bounds)?
                .into_iter()
                .map(|(trait_name, type_arguments)| TraitConstraint {
                    trait_name,
                    type_arguments,
                }),
        );
    }
    if let Some(errors) = emit_all(handler, errors) {
        return Err(errors);
    }

    Ok(params)
}

fn pub_token_opt_to_visibility(pub_token_opt: Option<PubToken>) -> Visibility {
    match pub_token_opt {
        Some(..) => Visibility::Public,
        None => Visibility::Private,
    }
}

fn type_field_to_enum_variant(
    context: &Context,
    handler: &Handler,
    engines: Engines<'_>,
    type_field: TypeField,
    attributes: AttributesMap,
    tag: usize,
) -> Result<EnumVariant, ErrorEmitted> {
    let span = type_field.span();
    let type_span = if let Ty::Path(path_type) = &type_field.ty {
        path_type.prefix.name.span()
    } else {
        type_field.ty.span()
    };

    let enum_variant = EnumVariant {
        name: type_field.name,
        attributes,
        type_info: ty_to_type_info(context, handler, engines, type_field.ty)?,
        type_span,
        tag,
        span,
    };
    Ok(enum_variant)
}

fn braced_code_block_contents_to_code_block(
    context: &Context,
    handler: &Handler,
    engines: Engines<'_>,
    braced_code_block_contents: Braces<CodeBlockContents>,
) -> Result<CodeBlock, ErrorEmitted> {
    let whole_block_span = braced_code_block_contents.span();
    let code_block_contents = braced_code_block_contents.into_inner();
    let contents = {
        let mut contents = Vec::new();
        for statement in code_block_contents.statements {
            let ast_nodes = statement_to_ast_nodes(context, handler, engines, statement)?;
            contents.extend(ast_nodes);
        }
        if let Some(expr) = code_block_contents.final_expr_opt {
            let final_ast_node = expr_to_ast_node(context, handler, engines, *expr, false)?;
            contents.push(final_ast_node);
        }
        contents
    };
    Ok(CodeBlock {
        contents,
        whole_block_span,
    })
}

fn fn_args_to_function_parameters(
    context: &Context,
    handler: &Handler,
    engines: Engines<'_>,
    fn_args: FnArgs,
) -> Result<Vec<FunctionParameter>, ErrorEmitted> {
    let function_parameters = match fn_args {
        FnArgs::Static(args) => args
            .into_iter()
            .map(|fn_arg| fn_arg_to_function_parameter(context, handler, engines, fn_arg))
            .collect::<Result<_, _>>()?,
        FnArgs::NonStatic {
            self_token,
            ref_self,
            mutable_self,
            args_opt,
        } => {
            let mutability_span = match (&ref_self, &mutable_self) {
                (None, None) => Span::dummy(),
                (None, Some(mutable)) => mutable.span(),
                (Some(reference), None) => reference.span(),
                (Some(reference), Some(mutable)) => Span::join(reference.span(), mutable.span()),
            };
            let mut function_parameters = vec![FunctionParameter {
                name: Ident::new(self_token.span()),
                is_reference: ref_self.is_some(),
                is_mutable: mutable_self.is_some(),
                mutability_span,
                type_info: TypeInfo::SelfType,
                type_span: self_token.span(),
            }];
            if let Some((_comma_token, args)) = args_opt {
                for arg in args {
                    let function_parameter =
                        fn_arg_to_function_parameter(context, handler, engines, arg)?;
                    function_parameters.push(function_parameter);
                }
            }
            function_parameters
        }
    };

    let mut unique_params = HashSet::<Ident>::default();
    for fn_param in &function_parameters {
        let already_used = !unique_params.insert(fn_param.name.clone());
        if already_used {
            let error = ConvertParseTreeError::DuplicateParameterIdentifier {
                name: fn_param.name.clone(),
                span: fn_param.name.span(),
            };
            return Err(handler.emit_err(error.into()));
        }
    }

    Ok(function_parameters)
}

pub(crate) fn type_name_to_type_info_opt(name: &Ident) -> Option<TypeInfo> {
    match name.as_str() {
        "u8" => Some(TypeInfo::UnsignedInteger(IntegerBits::Eight)),
        "u16" => Some(TypeInfo::UnsignedInteger(IntegerBits::Sixteen)),
        "u32" => Some(TypeInfo::UnsignedInteger(IntegerBits::ThirtyTwo)),
        "u64" => Some(TypeInfo::UnsignedInteger(IntegerBits::SixtyFour)),
        "bool" => Some(TypeInfo::Boolean),
        "unit" => Some(TypeInfo::Tuple(Vec::new())),
        "b256" => Some(TypeInfo::B256),
        "raw_ptr" => Some(TypeInfo::RawUntypedPtr),
        "raw_slice" => Some(TypeInfo::RawUntypedSlice),
        "Self" | "self" => Some(TypeInfo::SelfType),
        "Contract" => Some(TypeInfo::Contract),
        _other => None,
    }
}

fn ty_to_type_info(
    context: &Context,
    handler: &Handler,
    engines: Engines<'_>,
    ty: Ty,
) -> Result<TypeInfo, ErrorEmitted> {
    let type_info = match ty {
        Ty::Path(path_type) => path_type_to_type_info(context, handler, engines, path_type)?,
        Ty::Tuple(parenthesized_ty_tuple_descriptor) => {
            TypeInfo::Tuple(ty_tuple_descriptor_to_type_arguments(
                context,
                handler,
                engines,
                parenthesized_ty_tuple_descriptor.into_inner(),
            )?)
        }
        Ty::Array(bracketed_ty_array_descriptor) => {
            let ty_array_descriptor = bracketed_ty_array_descriptor.into_inner();
            TypeInfo::Array(
                ty_to_type_argument(context, handler, engines, *ty_array_descriptor.ty)?,
                expr_to_length(context, handler, *ty_array_descriptor.length)?,
            )
        }
        Ty::Str { length, .. } => {
            TypeInfo::Str(expr_to_length(context, handler, *length.into_inner())?)
        }
        Ty::Infer { .. } => TypeInfo::Unknown,
    };
    Ok(type_info)
}

fn ty_to_type_argument(
    context: &Context,
    handler: &Handler,
    engines: Engines<'_>,
    ty: Ty,
) -> Result<TypeArgument, ErrorEmitted> {
    let type_engine = engines.te();
    let decl_engine = engines.de();
    let span = ty.span();
<<<<<<< HEAD
    let initial_type_id = type_engine.insert_type(
        declaration_engine,
        ty_to_type_info(context, handler, engines, ty)?,
    );
=======
    let initial_type_id =
        type_engine.insert_type(decl_engine, ty_to_type_info(handler, engines, ty)?);
>>>>>>> c1fed421
    let type_argument = TypeArgument {
        type_id: initial_type_id,
        initial_type_id,
        span,
    };
    Ok(type_argument)
}

fn fn_signature_to_trait_fn(
    context: &Context,
    handler: &Handler,
    engines: Engines<'_>,
    fn_signature: FnSignature,
    attributes: AttributesMap,
) -> Result<TraitFn, ErrorEmitted> {
    let return_type_span = match &fn_signature.return_type_opt {
        Some((_right_arrow_token, ty)) => ty.span(),
        None => fn_signature.span(),
    };
    let trait_fn = TraitFn {
        name: fn_signature.name,
        purity: get_attributed_purity(context, handler, &attributes)?,
        attributes,
        parameters: fn_args_to_function_parameters(
            context,
            handler,
            engines,
            fn_signature.arguments.into_inner(),
        )?,
        return_type: match fn_signature.return_type_opt {
            Some((_right_arrow_token, ty)) => ty_to_type_info(context, handler, engines, ty)?,
            None => TypeInfo::Tuple(Vec::new()),
        },
        return_type_span,
    };
    Ok(trait_fn)
}

fn traits_to_call_paths(
    context: &Context,
    handler: &Handler,
    engines: Engines<'_>,
    traits: Traits,
) -> Result<Vec<(CallPath, Vec<TypeArgument>)>, ErrorEmitted> {
    let mut parsed_traits = vec![path_type_to_call_path_and_type_arguments(
        context,
        handler,
        engines,
        traits.prefix,
    )?];
    for (_add_token, suffix) in traits.suffixes {
        let supertrait =
            path_type_to_call_path_and_type_arguments(context, handler, engines, suffix)?;
        parsed_traits.push(supertrait);
    }
    Ok(parsed_traits)
}

fn traits_to_supertraits(
    context: &Context,
    handler: &Handler,
    traits: Traits,
) -> Result<Vec<Supertrait>, ErrorEmitted> {
    let mut supertraits = vec![path_type_to_supertrait(context, handler, traits.prefix)?];
    for (_add_token, suffix) in traits.suffixes {
        let supertrait = path_type_to_supertrait(context, handler, suffix)?;
        supertraits.push(supertrait);
    }
    Ok(supertraits)
}

fn path_type_to_call_path(
    context: &Context,
    handler: &Handler,
    path_type: PathType,
) -> Result<CallPath, ErrorEmitted> {
    let PathType {
        root_opt,
        prefix,
        mut suffix,
    } = path_type;
    let is_absolute = path_root_opt_to_bool(context, handler, root_opt)?;
    let call_path = match suffix.pop() {
        Some((_double_colon_token, call_path_suffix)) => {
            let mut prefixes = vec![path_type_segment_to_ident(context, handler, prefix)?];
            for (_double_colon_token, call_path_prefix) in suffix {
                let ident = path_type_segment_to_ident(context, handler, call_path_prefix)?;
                prefixes.push(ident);
            }
            CallPath {
                prefixes,
                suffix: path_type_segment_to_ident(context, handler, call_path_suffix)?,
                is_absolute,
            }
        }
        None => CallPath {
            prefixes: Vec::new(),
            suffix: path_type_segment_to_ident(context, handler, prefix)?,
            is_absolute,
        },
    };
    Ok(call_path)
}

fn expr_to_ast_node(
    context: &Context,
    handler: &Handler,
    engines: Engines<'_>,
    expr: Expr,
    is_statement: bool,
) -> Result<AstNode, ErrorEmitted> {
    let span = expr.span();
    let ast_node = {
        let expression = expr_to_expression(context, handler, engines, expr)?;
        if !is_statement {
            AstNode {
                content: AstNodeContent::ImplicitReturnExpression(expression),
                span,
            }
        } else {
            AstNode {
                content: AstNodeContent::Expression(expression),
                span,
            }
        }
    };
    Ok(ast_node)
}

fn abi_cast_args_to_abi_cast_expression(
    context: &Context,
    handler: &Handler,
    engines: Engines<'_>,
    args: Parens<AbiCastArgs>,
) -> Result<Box<AbiCastExpression>, ErrorEmitted> {
    let AbiCastArgs { name, address, .. } = args.into_inner();
    let abi_name = path_type_to_call_path(context, handler, name)?;
    let address = Box::new(expr_to_expression(context, handler, engines, *address)?);
    Ok(Box::new(AbiCastExpression { abi_name, address }))
}

fn struct_path_and_fields_to_struct_expression(
    context: &Context,
    handler: &Handler,
    engines: Engines<'_>,
    path: PathExpr,
    fields: Braces<Punctuated<ExprStructField, CommaToken>>,
) -> Result<Box<StructExpression>, ErrorEmitted> {
    let call_path_binding = path_expr_to_call_path_binding(context, handler, engines, path)?;
    let fields = {
        fields
            .into_inner()
            .into_iter()
            .map(|expr_struct_field| {
                expr_struct_field_to_struct_expression_field(
                    context,
                    handler,
                    engines,
                    expr_struct_field,
                )
            })
            .collect::<Result<_, _>>()?
    };
    Ok(Box::new(StructExpression {
        call_path_binding,
        fields,
    }))
}

fn method_call_fields_to_method_application_expression(
    context: &Context,
    handler: &Handler,
    engines: Engines<'_>,
    target: Box<Expr>,
    path_seg: PathExprSegment,
    contract_args_opt: Option<Braces<Punctuated<ExprStructField, CommaToken>>>,
    args: Parens<Punctuated<Expr, CommaToken>>,
) -> Result<Box<MethodApplicationExpression>, ErrorEmitted> {
    let (method_name, type_arguments) =
        path_expr_segment_to_ident_or_type_argument(context, handler, engines, path_seg)?;

    let span = match &*type_arguments {
        [] => method_name.span(),
        [.., last] => Span::join(method_name.span(), last.span.clone()),
    };

    let method_name_binding = TypeBinding {
        inner: MethodName::FromModule { method_name },
        type_arguments,
        span,
    };
    let contract_call_params = match contract_args_opt {
        None => Vec::new(),
        Some(contract_args) => contract_args
            .into_inner()
            .into_iter()
            .map(|expr_struct_field| {
                expr_struct_field_to_struct_expression_field(
                    context,
                    handler,
                    engines,
                    expr_struct_field,
                )
            })
            .collect::<Result<_, _>>()?,
    };
    let arguments = iter::once(*target)
        .chain(args.into_inner().into_iter())
        .map(|expr| expr_to_expression(context, handler, engines, expr))
        .collect::<Result<_, _>>()?;
    Ok(Box::new(MethodApplicationExpression {
        method_name_binding,
        contract_call_params,
        arguments,
    }))
}

fn expr_func_app_to_expression_kind(
    context: &Context,
    handler: &Handler,
    engines: Engines<'_>,
    func: Box<Expr>,
    args: Parens<Punctuated<Expr, CommaToken>>,
) -> Result<ExpressionKind, ErrorEmitted> {
    let span = Span::join(func.span(), args.span());

    // For now, the callee has to be a path to a function.
    let PathExpr {
        root_opt,
        prefix,
        mut suffix,
        ..
    } = match *func {
        Expr::Path(path_expr) => path_expr,
        Expr::Error(_) => {
            // FIXME we can do better here and return function application expression here
            // if there are no parsing errors in the arguments
            return Ok(ExpressionKind::Error(Box::new([span])));
        }
        _ => {
            let error = ConvertParseTreeError::FunctionArbitraryExpression { span: func.span() };
            return Err(handler.emit_err(error.into()));
        }
    };

    let is_absolute = path_root_opt_to_bool(context, handler, root_opt)?;

    let convert_ty_args = |generics_opt: Option<(_, GenericArgs)>| {
        Ok(match generics_opt {
            Some((_, generic_args)) => {
                let span = generic_args.span();
                let ty_args =
                    generic_args_to_type_arguments(context, handler, engines, generic_args)?;
                (ty_args, Some(span))
            }
            None => <_>::default(),
        })
    };

    let (prefixes, last, call_seg) = match suffix.pop() {
        None => (Vec::new(), None, prefix),
        Some((_, call_path_suffix)) => {
            // Gather the idents of the prefix, i.e. all segments but the last one.
            let mut last = prefix;
            let mut prefix = Vec::with_capacity(suffix.len());
            for (_, seg) in suffix {
                prefix.push(path_expr_segment_to_ident(context, handler, &last)?);
                last = seg;
            }
            (prefix, Some(last), call_path_suffix)
        }
    };

    let arguments = args
        .into_inner()
        .into_iter()
        .map(|expr| expr_to_expression(context, handler, engines, expr))
        .collect::<Result<_, _>>()?;

    let name_args_span = |start, end: Option<_>| match end {
        Some(end) => Span::join(start, end),
        None => start,
    };

    let (type_arguments, type_arguments_span) = convert_ty_args(call_seg.generics_opt)?;

    // Route intrinsic calls to different AST node.
    match Intrinsic::try_from_str(call_seg.name.as_str()) {
        Some(intrinsic) if last.is_none() && !is_absolute => {
            return Ok(ExpressionKind::IntrinsicFunction(
                IntrinsicFunctionExpression {
                    name: call_seg.name,
                    kind_binding: TypeBinding {
                        inner: intrinsic,
                        type_arguments,
                        span: name_args_span(span, type_arguments_span),
                    },
                    arguments,
                },
            ));
        }
        _ => {}
    }

    // Only `foo(args)`? It's a simple function call and not delineated / ambiguous.
    let last = match last {
        Some(last) => last,
        None => {
            let call_path = CallPath {
                prefixes,
                suffix: call_seg.name,
                is_absolute,
            };
            let span = match type_arguments_span {
                Some(span) => Span::join(call_path.span(), span),
                None => call_path.span(),
            };
            let call_path_binding = TypeBinding {
                inner: call_path,
                type_arguments,
                span,
            };
            return Ok(ExpressionKind::FunctionApplication(Box::new(
                FunctionApplicationExpression {
                    call_path_binding,
                    arguments,
                },
            )));
        }
    };

    // Ambiguous call. Could be a method call or a normal function call.
    // We don't know until type checking what `last` refers to, so let's defer.
    let (last_ty_args, last_ty_args_span) = convert_ty_args(last.generics_opt)?;
    let before = TypeBinding {
        span: name_args_span(last.name.span(), last_ty_args_span),
        inner: last.name,
        type_arguments: last_ty_args,
    };
    let suffix = AmbiguousSuffix {
        before,
        suffix: call_seg.name,
    };
    let call_path = CallPath {
        prefixes,
        suffix,
        is_absolute,
    };
    let call_path_binding = TypeBinding {
        span: name_args_span(call_path.span(), type_arguments_span),
        inner: call_path,
        type_arguments,
    };
    Ok(ExpressionKind::AmbiguousPathExpression(Box::new(
        AmbiguousPathExpression {
            args: arguments,
            call_path_binding,
        },
    )))
}

fn expr_to_expression(
    context: &Context,
    handler: &Handler,
    engines: Engines<'_>,
    expr: Expr,
) -> Result<Expression, ErrorEmitted> {
    let span = expr.span();
    let expression = match expr {
        Expr::Error(part_spans) => Expression {
            kind: ExpressionKind::Error(part_spans),
            span,
        },
        Expr::Path(path_expr) => path_expr_to_expression(context, handler, path_expr)?,
        Expr::Literal(literal) => Expression {
            kind: ExpressionKind::Literal(literal_to_literal(context, handler, literal)?),
            span,
        },
        Expr::AbiCast { args, .. } => {
            let abi_cast_expression =
                abi_cast_args_to_abi_cast_expression(context, handler, engines, args)?;
            Expression {
                kind: ExpressionKind::AbiCast(abi_cast_expression),
                span,
            }
        }
        Expr::Struct { path, fields } => {
            let struct_expression = struct_path_and_fields_to_struct_expression(
                context, handler, engines, path, fields,
            )?;
            Expression {
                kind: ExpressionKind::Struct(struct_expression),
                span,
            }
        }
        Expr::Tuple(parenthesized_expr_tuple_descriptor) => {
            let fields = expr_tuple_descriptor_to_expressions(
                context,
                handler,
                engines,
                parenthesized_expr_tuple_descriptor.into_inner(),
            )?;
            Expression {
                kind: ExpressionKind::Tuple(fields),
                span,
            }
        }
        Expr::Parens(parens) => {
            expr_to_expression(context, handler, engines, *parens.into_inner())?
        }
        Expr::Block(braced_code_block_contents) => braced_code_block_contents_to_expression(
            context,
            handler,
            engines,
            braced_code_block_contents,
        )?,
        Expr::Array(bracketed_expr_array_descriptor) => {
            match bracketed_expr_array_descriptor.into_inner() {
                ExprArrayDescriptor::Sequence(exprs) => {
                    let contents = exprs
                        .into_iter()
                        .map(|expr| expr_to_expression(context, handler, engines, expr))
                        .collect::<Result<_, _>>()?;
                    let array_expression = ArrayExpression {
                        contents,
                        length_span: None,
                    };
                    Expression {
                        kind: ExpressionKind::Array(array_expression),
                        span,
                    }
                }
                ExprArrayDescriptor::Repeat { value, length, .. } => {
<<<<<<< HEAD
                    let expression = expr_to_expression(context, handler, engines, *value)?;
                    let length = expr_to_usize(context, handler, *length)?;
=======
                    let expression = expr_to_expression(handler, engines, *value)?;
                    let length_span = length.span();
                    let length = expr_to_usize(handler, *length)?;
>>>>>>> c1fed421
                    let contents = iter::repeat_with(|| expression.clone())
                        .take(length)
                        .collect();
                    let array_expression = ArrayExpression {
                        contents,
                        length_span: Some(length_span),
                    };
                    Expression {
                        kind: ExpressionKind::Array(array_expression),
                        span,
                    }
                }
            }
        }
        Expr::Asm(asm_block) => {
            let asm_expression = asm_block_to_asm_expression(context, handler, engines, asm_block)?;
            Expression {
                kind: ExpressionKind::Asm(asm_expression),
                span,
            }
        }
        Expr::Return { expr_opt, .. } => {
            let expression = match expr_opt {
                Some(expr) => expr_to_expression(context, handler, engines, *expr)?,
                None => Expression {
                    kind: ExpressionKind::Tuple(Vec::new()),
                    span: span.clone(),
                },
            };
            Expression {
                kind: ExpressionKind::Return(Box::new(expression)),
                span,
            }
        }
        Expr::If(if_expr) => if_expr_to_expression(context, handler, engines, if_expr)?,
        Expr::Match {
            value, branches, ..
        } => {
            let value = expr_to_expression(context, handler, engines, *value)?;
            let var_decl_span = value.span();

            // Generate a deterministic name for the variable returned by the match expression.
            let match_return_var_name = format!(
                "{}{}",
                MATCH_RETURN_VAR_NAME_PREFIX,
                context.next_match_expression_return_var_unique_suffix(),
            );
            let var_decl_name = Ident::new_with_override(
                Box::leak(match_return_var_name.into_boxed_str()),
                var_decl_span.clone(),
            );

            let var_decl_exp = Expression {
                kind: ExpressionKind::Variable(var_decl_name.clone()),
                span: var_decl_span,
            };
            let branches = {
                branches
                    .into_inner()
                    .into_iter()
                    .map(|match_branch| {
                        match_branch_to_match_branch(context, handler, engines, match_branch)
                    })
                    .collect::<Result<_, _>>()?
            };
            Expression {
                kind: ExpressionKind::CodeBlock(CodeBlock {
                    contents: vec![
                        AstNode {
                            content: AstNodeContent::Declaration(Declaration::VariableDeclaration(
                                VariableDeclaration {
                                    name: var_decl_name,
                                    type_ascription: TypeInfo::Unknown,
                                    type_ascription_span: None,
                                    is_mutable: false,
                                    body: value,
                                },
                            )),
                            span: span.clone(),
                        },
                        AstNode {
                            content: AstNodeContent::ImplicitReturnExpression(Expression {
                                kind: ExpressionKind::Match(MatchExpression {
                                    value: Box::new(var_decl_exp),
                                    branches,
                                }),
                                span: span.clone(),
                            }),
                            span: span.clone(),
                        },
                    ],
                    whole_block_span: span.clone(),
                }),
                span,
            }
        }
        Expr::While {
            condition, block, ..
        } => Expression {
            kind: ExpressionKind::WhileLoop(WhileLoopExpression {
                condition: Box::new(expr_to_expression(context, handler, engines, *condition)?),
                body: braced_code_block_contents_to_code_block(context, handler, engines, block)?,
            }),
            span,
        },
        Expr::FuncApp { func, args } => {
            let kind = expr_func_app_to_expression_kind(context, handler, engines, func, args)?;
            Expression { kind, span }
        }
        Expr::Index { target, arg } => Expression {
            kind: ExpressionKind::ArrayIndex(ArrayIndexExpression {
                prefix: Box::new(expr_to_expression(context, handler, engines, *target)?),
                index: Box::new(expr_to_expression(
                    context,
                    handler,
                    engines,
                    *arg.into_inner(),
                )?),
            }),
            span,
        },
        Expr::MethodCall {
            target,
            path_seg,
            args,
            contract_args_opt,
            ..
        } => {
            let method_application_expression =
                method_call_fields_to_method_application_expression(
                    context,
                    handler,
                    engines,
                    target,
                    path_seg,
                    contract_args_opt,
                    args,
                )?;
            Expression {
                kind: ExpressionKind::MethodApplication(method_application_expression),
                span,
            }
        }
        Expr::FieldProjection { target, name, .. } => {
            // Walk through the `target` expressions until we find `storage.<...>`, if any.
            // For example, `storage.foo.bar` would result in `Some([foo, bar])`.
            let mut idents = vec![&name];
            let mut base = &*target;
            let storage_access_field_names = loop {
                match base {
                    // Parent is a projection itself, so check its parent.
                    Expr::FieldProjection { target, name, .. } => {
                        idents.push(name);
                        base = target;
                    }
                    // Parent is `storage`. We found what we were looking for.
                    Expr::Path(path_expr)
                        if path_expr.root_opt.is_none()
                            && path_expr.suffix.is_empty()
                            && path_expr.prefix.generics_opt.is_none()
                            && path_expr.prefix.name.as_str() == "storage" =>
                    {
                        break Some(idents)
                    }
                    // We'll never find `storage`, so stop here.
                    _ => break None,
                }
            };

            let kind = match storage_access_field_names {
                Some(field_names) => ExpressionKind::StorageAccess(StorageAccessExpression {
                    field_names: field_names.into_iter().rev().cloned().collect(),
                }),
                None => ExpressionKind::Subfield(SubfieldExpression {
                    prefix: Box::new(expr_to_expression(context, handler, engines, *target)?),
                    field_to_access: name,
                }),
            };
            Expression { kind, span }
        }
        Expr::TupleFieldProjection {
            target,
            field,
            field_span,
            ..
        } => Expression {
            kind: ExpressionKind::TupleIndex(TupleIndexExpression {
                prefix: Box::new(expr_to_expression(context, handler, engines, *target)?),
                index: match usize::try_from(field) {
                    Ok(index) => index,
                    Err(..) => {
                        let error =
                            ConvertParseTreeError::TupleIndexOutOfRange { span: field_span };
                        return Err(handler.emit_err(error.into()));
                    }
                },
                index_span: field_span,
            }),
            span,
        },
        Expr::Ref { ref_token, .. } => {
            let error = ConvertParseTreeError::RefExprNotYetSupported {
                span: ref_token.span(),
            };
            return Err(handler.emit_err(error.into()));
        }
        Expr::Deref { deref_token, .. } => {
            let error = ConvertParseTreeError::DerefExprNotYetSupported {
                span: deref_token.span(),
            };
            return Err(handler.emit_err(error.into()));
        }
        Expr::Not { bang_token, expr } => {
            let expr = expr_to_expression(context, handler, engines, *expr)?;
            op_call("not", bang_token.span(), span, &[expr])?
        }
        Expr::Pow {
            lhs,
            double_star_token,
            rhs,
        } => {
            let lhs = expr_to_expression(context, handler, engines, *lhs)?;
            let rhs = expr_to_expression(context, handler, engines, *rhs)?;
            op_call("pow", double_star_token.span(), span, &vec![lhs, rhs])?
        }
        Expr::Mul {
            lhs,
            star_token,
            rhs,
        } => {
            let lhs = expr_to_expression(context, handler, engines, *lhs)?;
            let rhs = expr_to_expression(context, handler, engines, *rhs)?;
            op_call("multiply", star_token.span(), span, &vec![lhs, rhs])?
        }
        Expr::Div {
            lhs,
            forward_slash_token,
            rhs,
        } => {
            let lhs = expr_to_expression(context, handler, engines, *lhs)?;
            let rhs = expr_to_expression(context, handler, engines, *rhs)?;
            op_call("divide", forward_slash_token.span(), span, &vec![lhs, rhs])?
        }
        Expr::Modulo {
            lhs,
            percent_token,
            rhs,
        } => {
            let lhs = expr_to_expression(context, handler, engines, *lhs)?;
            let rhs = expr_to_expression(context, handler, engines, *rhs)?;
            op_call("modulo", percent_token.span(), span, &vec![lhs, rhs])?
        }
        Expr::Add {
            lhs,
            add_token,
            rhs,
        } => {
            let lhs = expr_to_expression(context, handler, engines, *lhs)?;
            let rhs = expr_to_expression(context, handler, engines, *rhs)?;
            op_call("add", add_token.span(), span, &vec![lhs, rhs])?
        }
        Expr::Sub {
            lhs,
            sub_token,
            rhs,
        } => {
            let lhs = expr_to_expression(context, handler, engines, *lhs)?;
            let rhs = expr_to_expression(context, handler, engines, *rhs)?;
            op_call("subtract", sub_token.span(), span, &vec![lhs, rhs])?
        }
        Expr::Shl {
            lhs,
            shl_token,
            rhs,
        } => {
            let lhs = expr_to_expression(context, handler, engines, *lhs)?;
            let rhs = expr_to_expression(context, handler, engines, *rhs)?;
            op_call("lsh", shl_token.span(), span, &vec![lhs, rhs])?
        }
        Expr::Shr {
            lhs,
            shr_token,
            rhs,
        } => {
            let lhs = expr_to_expression(context, handler, engines, *lhs)?;
            let rhs = expr_to_expression(context, handler, engines, *rhs)?;
            op_call("rsh", shr_token.span(), span, &vec![lhs, rhs])?
        }
        Expr::BitAnd {
            lhs,
            ampersand_token,
            rhs,
        } => {
            let lhs = expr_to_expression(context, handler, engines, *lhs)?;
            let rhs = expr_to_expression(context, handler, engines, *rhs)?;
            op_call("binary_and", ampersand_token.span(), span, &vec![lhs, rhs])?
        }
        Expr::BitXor {
            lhs,
            caret_token,
            rhs,
        } => {
            let lhs = expr_to_expression(context, handler, engines, *lhs)?;
            let rhs = expr_to_expression(context, handler, engines, *rhs)?;
            op_call("binary_xor", caret_token.span(), span, &vec![lhs, rhs])?
        }
        Expr::BitOr {
            lhs,
            pipe_token,
            rhs,
        } => {
            let lhs = expr_to_expression(context, handler, engines, *lhs)?;
            let rhs = expr_to_expression(context, handler, engines, *rhs)?;
            op_call("binary_or", pipe_token.span(), span, &vec![lhs, rhs])?
        }
        Expr::Equal {
            lhs,
            double_eq_token,
            rhs,
        } => {
            let lhs = expr_to_expression(context, handler, engines, *lhs)?;
            let rhs = expr_to_expression(context, handler, engines, *rhs)?;
            op_call("eq", double_eq_token.span(), span, &vec![lhs, rhs])?
        }
        Expr::NotEqual {
            lhs,
            bang_eq_token,
            rhs,
        } => {
            let lhs = expr_to_expression(context, handler, engines, *lhs)?;
            let rhs = expr_to_expression(context, handler, engines, *rhs)?;
            op_call("neq", bang_eq_token.span(), span, &vec![lhs, rhs])?
        }
        Expr::LessThan {
            lhs,
            less_than_token,
            rhs,
        } => {
            let lhs = expr_to_expression(context, handler, engines, *lhs)?;
            let rhs = expr_to_expression(context, handler, engines, *rhs)?;
            op_call("lt", less_than_token.span(), span, &vec![lhs, rhs])?
        }
        Expr::GreaterThan {
            lhs,
            greater_than_token,
            rhs,
        } => {
            let lhs = expr_to_expression(context, handler, engines, *lhs)?;
            let rhs = expr_to_expression(context, handler, engines, *rhs)?;
            op_call("gt", greater_than_token.span(), span, &vec![lhs, rhs])?
        }
        Expr::LessThanEq {
            lhs,
            less_than_eq_token,
            rhs,
        } => {
            let lhs = expr_to_expression(context, handler, engines, *lhs)?;
            let rhs = expr_to_expression(context, handler, engines, *rhs)?;
            op_call("le", less_than_eq_token.span(), span, &vec![lhs, rhs])?
        }
        Expr::GreaterThanEq {
            lhs,
            greater_than_eq_token,
            rhs,
        } => {
            let lhs = expr_to_expression(context, handler, engines, *lhs)?;
            let rhs = expr_to_expression(context, handler, engines, *rhs)?;
            op_call("ge", greater_than_eq_token.span(), span, &vec![lhs, rhs])?
        }
        Expr::LogicalAnd { lhs, rhs, .. } => Expression {
            kind: ExpressionKind::LazyOperator(LazyOperatorExpression {
                op: LazyOp::And,
                lhs: Box::new(expr_to_expression(context, handler, engines, *lhs)?),
                rhs: Box::new(expr_to_expression(context, handler, engines, *rhs)?),
            }),
            span,
        },
        Expr::LogicalOr { lhs, rhs, .. } => Expression {
            kind: ExpressionKind::LazyOperator(LazyOperatorExpression {
                op: LazyOp::Or,
                lhs: Box::new(expr_to_expression(context, handler, engines, *lhs)?),
                rhs: Box::new(expr_to_expression(context, handler, engines, *rhs)?),
            }),
            span,
        },
        Expr::Reassignment {
            assignable,
            expr,
            reassignment_op:
                ReassignmentOp {
                    variant: op_variant,
                    span: op_span,
                },
        } => match op_variant {
            ReassignmentOpVariant::Equals => Expression {
                kind: ExpressionKind::Reassignment(ReassignmentExpression {
                    lhs: assignable_to_reassignment_target(context, handler, engines, assignable)?,
                    rhs: Box::new(expr_to_expression(context, handler, engines, *expr)?),
                }),
                span,
            },
            op_variant => {
                let lhs = assignable_to_reassignment_target(
                    context,
                    handler,
                    engines,
                    assignable.clone(),
                )?;
                let rhs = Box::new(op_call(
                    op_variant.core_name(),
                    op_span,
                    span.clone(),
                    &vec![
                        assignable_to_expression(context, handler, engines, assignable)?,
                        expr_to_expression(context, handler, engines, *expr)?,
                    ],
                )?);
                Expression {
                    kind: ExpressionKind::Reassignment(ReassignmentExpression { lhs, rhs }),
                    span,
                }
            }
        },
        Expr::Break { .. } => Expression {
            kind: ExpressionKind::Break,
            span,
        },
        Expr::Continue { .. } => Expression {
            kind: ExpressionKind::Continue,
            span,
        },
    };
    Ok(expression)
}

fn op_call(
    name: &'static str,
    op_span: Span,
    span: Span,
    args: &[Expression],
) -> Result<Expression, ErrorEmitted> {
    let method_name_binding = TypeBinding {
        inner: MethodName::FromTrait {
            call_path: CallPath {
                prefixes: vec![
                    Ident::new_with_override("core", op_span.clone()),
                    Ident::new_with_override("ops", op_span.clone()),
                ],
                suffix: Ident::new_with_override(name, op_span.clone()),
                is_absolute: true,
            },
        },
        type_arguments: vec![],
        span: op_span,
    };
    Ok(Expression {
        kind: ExpressionKind::MethodApplication(Box::new(MethodApplicationExpression {
            method_name_binding,
            contract_call_params: Vec::new(),
            arguments: args.to_vec(),
        })),
        span,
    })
}

fn storage_field_to_storage_field(
    context: &Context,
    handler: &Handler,
    engines: Engines<'_>,
    storage_field: sway_ast::StorageField,
    attributes: AttributesMap,
) -> Result<StorageField, ErrorEmitted> {
    let type_info_span = if let Ty::Path(path_type) = &storage_field.ty {
        path_type.prefix.name.span()
    } else {
        storage_field.ty.span()
    };
    let storage_field = StorageField {
        attributes,
        name: storage_field.name,
        type_info: ty_to_type_info(context, handler, engines, storage_field.ty)?,
        type_info_span,
        initializer: expr_to_expression(context, handler, engines, storage_field.initializer)?,
    };
    Ok(storage_field)
}

fn configurable_field_to_constant_declaration(
    context: &Context,
    handler: &Handler,
    engines: Engines<'_>,
    configurable_field: sway_ast::ConfigurableField,
    attributes: AttributesMap,
) -> Result<ConstantDeclaration, ErrorEmitted> {
    let span = configurable_field.name.span();
    let type_ascription_span = if let Ty::Path(path_type) = &configurable_field.ty {
        path_type.prefix.name.span()
    } else {
        configurable_field.ty.span()
    };

    Ok(ConstantDeclaration {
        name: configurable_field.name,
        type_ascription: ty_to_type_info(context, handler, engines, configurable_field.ty)?,
        type_ascription_span: Some(type_ascription_span),
        value: expr_to_expression(context, handler, engines, configurable_field.initializer)?,
        visibility: Visibility::Public,
        is_configurable: true,
        attributes,
        span,
    })
}

fn statement_to_ast_nodes(
    context: &Context,
    handler: &Handler,
    engines: Engines<'_>,
    statement: Statement,
) -> Result<Vec<AstNode>, ErrorEmitted> {
    let ast_nodes = match statement {
        Statement::Let(statement_let) => {
            statement_let_to_ast_nodes(context, handler, engines, statement_let)?
        }
        Statement::Item(item) => {
            let nodes = item_to_ast_nodes(context, handler, engines, item, false, None)?;
            nodes.iter().fold(Ok(()), |res, node| {
                if ast_node_is_test_fn(node) {
                    let span = node.span.clone();
                    let error = ConvertParseTreeError::TestFnOnlyAllowedAtModuleLevel { span };
                    Err(handler.emit_err(error.into()))
                } else {
                    res
                }
            })?;
            nodes
        }
        Statement::Expr { expr, .. } => {
            vec![expr_to_ast_node(context, handler, engines, expr, true)?]
        }
    };
    Ok(ast_nodes)
}

fn fn_arg_to_function_parameter(
    context: &Context,
    handler: &Handler,
    engines: Engines<'_>,
    fn_arg: FnArg,
) -> Result<FunctionParameter, ErrorEmitted> {
    let type_span = fn_arg.ty.span();
    let pat_span = fn_arg.pattern.span();
    let (reference, mutable, name) = match fn_arg.pattern {
        Pattern::Wildcard { .. } => {
            let error = ConvertParseTreeError::WildcardPatternsNotSupportedHere { span: pat_span };
            return Err(handler.emit_err(error.into()));
        }
        Pattern::Var {
            reference,
            mutable,
            name,
        } => (reference, mutable, name),
        Pattern::Literal(..) => {
            let error = ConvertParseTreeError::LiteralPatternsNotSupportedHere { span: pat_span };
            return Err(handler.emit_err(error.into()));
        }
        Pattern::Constant(..) => {
            let error = ConvertParseTreeError::ConstantPatternsNotSupportedHere { span: pat_span };
            return Err(handler.emit_err(error.into()));
        }
        Pattern::Constructor { .. } | Pattern::Error(..) => {
            let error =
                ConvertParseTreeError::ConstructorPatternsNotSupportedHere { span: pat_span };
            return Err(handler.emit_err(error.into()));
        }
        Pattern::Struct { .. } => {
            let error = ConvertParseTreeError::StructPatternsNotSupportedHere { span: pat_span };
            return Err(handler.emit_err(error.into()));
        }
        Pattern::Tuple(..) => {
            let error = ConvertParseTreeError::TuplePatternsNotSupportedHere { span: pat_span };
            return Err(handler.emit_err(error.into()));
        }
    };
    let mutability_span = match (&reference, &mutable) {
        (None, None) => Span::dummy(),
        (None, Some(mutable)) => mutable.span(),
        (Some(reference), None) => reference.span(),
        (Some(reference), Some(mutable)) => Span::join(reference.span(), mutable.span()),
    };
    let function_parameter = FunctionParameter {
        name,
        is_reference: reference.is_some(),
        is_mutable: mutable.is_some(),
        mutability_span,
        type_info: ty_to_type_info(context, handler, engines, fn_arg.ty)?,
        type_span,
    };
    Ok(function_parameter)
}

fn expr_to_length(
    context: &Context,
    handler: &Handler,
    expr: Expr,
) -> Result<Length, ErrorEmitted> {
    let span = expr.span();
    Ok(Length::new(expr_to_usize(context, handler, expr)?, span))
}

fn expr_to_usize(_context: &Context, handler: &Handler, expr: Expr) -> Result<usize, ErrorEmitted> {
    let span = expr.span();
    let value = match expr {
        Expr::Literal(sway_ast::Literal::Int(lit_int)) => {
            match lit_int.ty_opt {
                None => (),
                Some(..) => {
                    let error = ConvertParseTreeError::IntTySuffixNotSupported { span };
                    return Err(handler.emit_err(error.into()));
                }
            }
            match usize::try_from(lit_int.parsed) {
                Ok(value) => value,
                Err(..) => {
                    let error = ConvertParseTreeError::IntLiteralOutOfRange { span };
                    return Err(handler.emit_err(error.into()));
                }
            }
        }
        _ => {
            let error = ConvertParseTreeError::IntLiteralExpected { span };
            return Err(handler.emit_err(error.into()));
        }
    };
    Ok(value)
}

fn path_type_to_supertrait(
    context: &Context,
    handler: &Handler,
    path_type: PathType,
) -> Result<Supertrait, ErrorEmitted> {
    let PathType {
        root_opt,
        prefix,
        mut suffix,
    } = path_type;
    let is_absolute = path_root_opt_to_bool(context, handler, root_opt)?;
    let (prefixes, call_path_suffix) = match suffix.pop() {
        Some((_, call_path_suffix)) => {
            let mut prefixes = vec![path_type_segment_to_ident(context, handler, prefix)?];
            for (_, call_path_prefix) in suffix {
                let ident = path_type_segment_to_ident(context, handler, call_path_prefix)?;
                prefixes.push(ident);
            }
            (prefixes, call_path_suffix)
        }
        None => (Vec::new(), prefix),
    };
    let PathTypeSegment {
        name: suffix,
        generics_opt: _,
    } = call_path_suffix;
    let name = CallPath {
        prefixes,
        suffix,
        is_absolute,
    };
    /*
    let type_parameters = match generics_opt {
        Some((_double_colon_token_opt, generic_args)) => {
            generic_args_to_type_parameters(generic_args)
        },
        None => Vec::new(),
    };
    */
    let supertrait = Supertrait {
        name,
        //type_parameters,
    };
    Ok(supertrait)
}

fn path_type_segment_to_ident(
    _context: &Context,
    handler: &Handler,
    PathTypeSegment { name, generics_opt }: PathTypeSegment,
) -> Result<Ident, ErrorEmitted> {
    if let Some((_, generic_args)) = generics_opt {
        let error = ConvertParseTreeError::GenericsNotSupportedHere {
            span: generic_args.span(),
        };
        return Err(handler.emit_err(error.into()));
    }
    Ok(name)
}

/// Similar to [path_type_segment_to_ident],
/// but allows for the item to be either type arguments _or_ an ident.
fn path_expr_segment_to_ident_or_type_argument(
    context: &Context,
    handler: &Handler,
    engines: Engines<'_>,
    PathExprSegment { name, generics_opt }: PathExprSegment,
) -> Result<(Ident, Vec<TypeArgument>), ErrorEmitted> {
    let type_args = match generics_opt {
        Some((_, x)) => generic_args_to_type_arguments(context, handler, engines, x)?,
        None => Default::default(),
    };
    Ok((name, type_args))
}

fn path_expr_segment_to_ident(
    _context: &Context,
    handler: &Handler,
    PathExprSegment { name, generics_opt }: &PathExprSegment,
) -> Result<Ident, ErrorEmitted> {
    if let Some((_, generic_args)) = generics_opt {
        let error = ConvertParseTreeError::GenericsNotSupportedHere {
            span: generic_args.span(),
        };
        return Err(handler.emit_err(error.into()));
    }
    Ok(name.clone())
}

fn path_expr_to_expression(
    context: &Context,
    handler: &Handler,
    path_expr: PathExpr,
) -> Result<Expression, ErrorEmitted> {
    let span = path_expr.span();
    let expression = if path_expr.root_opt.is_none() && path_expr.suffix.is_empty() {
        let name = path_expr_segment_to_ident(context, handler, &path_expr.prefix)?;
        Expression {
            kind: ExpressionKind::Variable(name),
            span,
        }
    } else {
        let call_path = path_expr_to_call_path(context, handler, path_expr)?;
        let call_path_binding = TypeBinding {
            inner: call_path.clone(),
            type_arguments: vec![],
            span: call_path.span(),
        };
        Expression {
            kind: ExpressionKind::DelineatedPath(Box::new(DelineatedPathExpression {
                call_path_binding,
                args: Vec::new(),
            })),
            span,
        }
    };
    Ok(expression)
}

fn braced_code_block_contents_to_expression(
    context: &Context,
    handler: &Handler,
    engines: Engines<'_>,
    braced_code_block_contents: Braces<CodeBlockContents>,
) -> Result<Expression, ErrorEmitted> {
    let span = braced_code_block_contents.span();
    let code_block = braced_code_block_contents_to_code_block(
        context,
        handler,
        engines,
        braced_code_block_contents,
    )?;
    Ok(Expression {
        kind: ExpressionKind::CodeBlock(code_block),
        span,
    })
}

fn if_expr_to_expression(
    context: &Context,
    handler: &Handler,
    engines: Engines<'_>,
    if_expr: IfExpr,
) -> Result<Expression, ErrorEmitted> {
    let span = if_expr.span();
    let IfExpr {
        condition,
        then_block,
        else_opt,
        ..
    } = if_expr;
    let then_block_span = then_block.span();
    let then_block = Expression {
        kind: ExpressionKind::CodeBlock(braced_code_block_contents_to_code_block(
            context, handler, engines, then_block,
        )?),
        span: then_block_span.clone(),
    };
    let else_block = match else_opt {
        None => None,
        Some((_else_token, tail)) => {
            let expression = match tail {
                ControlFlow::Break(braced_code_block_contents) => {
                    braced_code_block_contents_to_expression(
                        context,
                        handler,
                        engines,
                        braced_code_block_contents,
                    )?
                }
                ControlFlow::Continue(if_expr) => {
                    if_expr_to_expression(context, handler, engines, *if_expr)?
                }
            };
            Some(expression)
        }
    };
    let expression = match condition {
        IfCondition::Expr(condition) => Expression {
            kind: ExpressionKind::If(IfExpression {
                condition: Box::new(expr_to_expression(context, handler, engines, *condition)?),
                then: Box::new(then_block),
                r#else: else_block.map(Box::new),
            }),
            span,
        },
        IfCondition::Let { lhs, rhs, .. } => {
            let scrutinee = pattern_to_scrutinee(context, handler, *lhs)?;
            let scrutinee_span = scrutinee.span();
            let mut branches = vec![MatchBranch {
                scrutinee,
                result: then_block.clone(),
                span: Span::join(scrutinee_span, then_block_span),
            }];
            branches.push(match else_block {
                Some(else_block) => {
                    let else_block_span = else_block.span();
                    MatchBranch {
                        scrutinee: Scrutinee::CatchAll {
                            span: else_block_span.clone(),
                        },
                        result: else_block,
                        span: else_block_span,
                    }
                }
                None => {
                    let else_block_span = then_block.span();
                    MatchBranch {
                        scrutinee: Scrutinee::CatchAll {
                            span: else_block_span.clone(),
                        },
                        // If there's no else in an `if-let` expression,
                        // then the else is equivalent to an empty block.
                        result: Expression {
                            kind: ExpressionKind::CodeBlock(CodeBlock {
                                contents: vec![],
                                whole_block_span: else_block_span.clone(),
                            }),
                            span: else_block_span.clone(),
                        },
                        span: else_block_span,
                    }
                }
            });
            Expression {
                kind: ExpressionKind::Match(MatchExpression {
                    value: Box::new(expr_to_expression(context, handler, engines, *rhs)?),
                    branches,
                }),
                span,
            }
        }
    };
    Ok(expression)
}

/// Determine if the path is in absolute form, e.g., `::foo::bar`.
///
/// Throws an error when given `<Foo as Bar>::baz`.
fn path_root_opt_to_bool(
    _context: &Context,
    handler: &Handler,
    root_opt: Option<(Option<AngleBrackets<QualifiedPathRoot>>, DoubleColonToken)>,
) -> Result<bool, ErrorEmitted> {
    Ok(match root_opt {
        None => false,
        Some((None, _)) => true,
        Some((Some(qualified_path_root), _)) => {
            let error = ConvertParseTreeError::QualifiedPathRootsNotImplemented {
                span: qualified_path_root.span(),
            };
            return Err(handler.emit_err(error.into()));
        }
    })
}

fn literal_to_literal(
    _context: &Context,
    handler: &Handler,
    literal: sway_ast::Literal,
) -> Result<Literal, ErrorEmitted> {
    let literal = match literal {
        sway_ast::Literal::Bool(lit_bool) => Literal::Boolean(lit_bool.kind.into()),
        sway_ast::Literal::String(lit_string) => {
            let full_span = lit_string.span();
            let inner_span = Span::new(
                full_span.src().clone(),
                full_span.start() + 1,
                full_span.end() - 1,
                full_span.path().cloned(),
            )
            .unwrap();
            Literal::String(inner_span)
        }
        sway_ast::Literal::Char(lit_char) => {
            let error = ConvertParseTreeError::CharLiteralsNotImplemented {
                span: lit_char.span(),
            };
            return Err(handler.emit_err(error.into()));
        }
        sway_ast::Literal::Int(lit_int) => {
            let LitInt {
                parsed,
                ty_opt,
                span,
            } = lit_int;
            match ty_opt {
                None => {
                    let orig_str = span.as_str();
                    if let Some(hex_digits) = orig_str.strip_prefix("0x") {
                        let num_digits = hex_digits.chars().filter(|c| *c != '_').count();
                        match num_digits {
                            1..=16 => Literal::U64(u64::try_from(parsed).unwrap()),
                            64 => {
                                let bytes = parsed.to_bytes_be();
                                let mut full_bytes = [0u8; 32];
                                full_bytes[(32 - bytes.len())..].copy_from_slice(&bytes);
                                Literal::B256(full_bytes)
                            }
                            _ => {
                                let error = ConvertParseTreeError::HexLiteralLength { span };
                                return Err(handler.emit_err(error.into()));
                            }
                        }
                    } else if let Some(bin_digits) = orig_str.strip_prefix("0b") {
                        let num_digits = bin_digits.chars().filter(|c| *c != '_').count();
                        match num_digits {
                            1..=64 => Literal::U64(u64::try_from(parsed).unwrap()),
                            256 => {
                                let bytes = parsed.to_bytes_be();
                                let mut full_bytes = [0u8; 32];
                                full_bytes[(32 - bytes.len())..].copy_from_slice(&bytes);
                                Literal::B256(full_bytes)
                            }
                            _ => {
                                let error = ConvertParseTreeError::BinaryLiteralLength { span };
                                return Err(handler.emit_err(error.into()));
                            }
                        }
                    } else {
                        match u64::try_from(&parsed) {
                            Ok(value) => Literal::Numeric(value),
                            Err(..) => {
                                let error = ConvertParseTreeError::IntLiteralOutOfRange { span };
                                return Err(handler.emit_err(error.into()));
                            }
                        }
                    }
                }
                Some((lit_int_type, _span)) => match lit_int_type {
                    LitIntType::U8 => {
                        let value = match u8::try_from(parsed) {
                            Ok(value) => value,
                            Err(..) => {
                                let error = ConvertParseTreeError::U8LiteralOutOfRange { span };
                                return Err(handler.emit_err(error.into()));
                            }
                        };
                        Literal::U8(value)
                    }
                    LitIntType::U16 => {
                        let value = match u16::try_from(parsed) {
                            Ok(value) => value,
                            Err(..) => {
                                let error = ConvertParseTreeError::U16LiteralOutOfRange { span };
                                return Err(handler.emit_err(error.into()));
                            }
                        };
                        Literal::U16(value)
                    }
                    LitIntType::U32 => {
                        let value = match u32::try_from(parsed) {
                            Ok(value) => value,
                            Err(..) => {
                                let error = ConvertParseTreeError::U32LiteralOutOfRange { span };
                                return Err(handler.emit_err(error.into()));
                            }
                        };
                        Literal::U32(value)
                    }
                    LitIntType::U64 => {
                        let value = match u64::try_from(parsed) {
                            Ok(value) => value,
                            Err(..) => {
                                let error = ConvertParseTreeError::U64LiteralOutOfRange { span };
                                return Err(handler.emit_err(error.into()));
                            }
                        };
                        Literal::U64(value)
                    }
                    LitIntType::I8 | LitIntType::I16 | LitIntType::I32 | LitIntType::I64 => {
                        let error = ConvertParseTreeError::SignedIntegersNotSupported { span };
                        return Err(handler.emit_err(error.into()));
                    }
                },
            }
        }
    };
    Ok(literal)
}

/// Like [path_expr_to_call_path], but instead can potentially return type arguments.
/// Use this when converting a call path that could potentially include type arguments, i.e. the
/// turbofish.
fn path_expr_to_call_path_binding(
    context: &Context,
    handler: &Handler,
    engines: Engines<'_>,
    path_expr: PathExpr,
) -> Result<TypeBinding<CallPath>, ErrorEmitted> {
    let PathExpr {
        root_opt,
        prefix,
        mut suffix,
        ..
    } = path_expr;
    let is_absolute = path_root_opt_to_bool(context, handler, root_opt)?;
    let (prefixes, suffix, span, type_arguments) = match suffix.pop() {
        Some((_, call_path_suffix)) => {
            let mut prefixes = vec![path_expr_segment_to_ident(context, handler, &prefix)?];
            for (_, call_path_prefix) in suffix {
                let ident = path_expr_segment_to_ident(context, handler, &call_path_prefix)?;
                // note that call paths only support one set of type arguments per call path right
                // now
                prefixes.push(ident);
            }
            let span = call_path_suffix.span();
            let (suffix, ty_args) = path_expr_segment_to_ident_or_type_argument(
                context,
                handler,
                engines,
                call_path_suffix,
            )?;
            (prefixes, suffix, span, ty_args)
        }
        None => {
            let span = prefix.span();
            let (suffix, ty_args) =
                path_expr_segment_to_ident_or_type_argument(context, handler, engines, prefix)?;
            (vec![], suffix, span, ty_args)
        }
    };
    Ok(TypeBinding {
        inner: CallPath {
            prefixes,
            suffix,
            is_absolute,
        },
        type_arguments,
        span,
    })
}

fn path_expr_to_call_path(
    context: &Context,
    handler: &Handler,
    path_expr: PathExpr,
) -> Result<CallPath, ErrorEmitted> {
    let PathExpr {
        root_opt,
        prefix,
        mut suffix,
        ..
    } = path_expr;
    let is_absolute = path_root_opt_to_bool(context, handler, root_opt)?;
    let call_path = match suffix.pop() {
        Some((_double_colon_token, call_path_suffix)) => {
            let mut prefixes = vec![path_expr_segment_to_ident(context, handler, &prefix)?];
            for (_double_colon_token, call_path_prefix) in suffix {
                let ident = path_expr_segment_to_ident(context, handler, &call_path_prefix)?;
                prefixes.push(ident);
            }
            CallPath {
                prefixes,
                suffix: path_expr_segment_to_ident(context, handler, &call_path_suffix)?,
                is_absolute,
            }
        }
        None => CallPath {
            prefixes: Vec::new(),
            suffix: path_expr_segment_to_ident(context, handler, &prefix)?,
            is_absolute,
        },
    };
    Ok(call_path)
}

fn expr_struct_field_to_struct_expression_field(
    context: &Context,
    handler: &Handler,
    engines: Engines<'_>,
    expr_struct_field: ExprStructField,
) -> Result<StructExpressionField, ErrorEmitted> {
    let span = expr_struct_field.span();
    let value = match expr_struct_field.expr_opt {
        Some((_colon_token, expr)) => expr_to_expression(context, handler, engines, *expr)?,
        None => Expression {
            kind: ExpressionKind::Variable(expr_struct_field.field_name.clone()),
            span: span.clone(),
        },
    };
    Ok(StructExpressionField {
        name: expr_struct_field.field_name,
        value,
        span,
    })
}

fn expr_tuple_descriptor_to_expressions(
    context: &Context,
    handler: &Handler,
    engines: Engines<'_>,
    expr_tuple_descriptor: ExprTupleDescriptor,
) -> Result<Vec<Expression>, ErrorEmitted> {
    let expressions = match expr_tuple_descriptor {
        ExprTupleDescriptor::Nil => Vec::new(),
        ExprTupleDescriptor::Cons { head, tail, .. } => {
            let mut expressions = vec![expr_to_expression(context, handler, engines, *head)?];
            for expr in tail {
                expressions.push(expr_to_expression(context, handler, engines, expr)?);
            }
            expressions
        }
    };
    Ok(expressions)
}

fn asm_block_to_asm_expression(
    context: &Context,
    handler: &Handler,
    engines: Engines<'_>,
    asm_block: AsmBlock,
) -> Result<Box<AsmExpression>, ErrorEmitted> {
    let whole_block_span = asm_block.span();
    let asm_block_contents = asm_block.contents.into_inner();
    let (returns, return_type) = match asm_block_contents.final_expr_opt {
        Some(asm_final_expr) => {
            let asm_register = AsmRegister {
                name: asm_final_expr.register.as_str().to_owned(),
            };
            let returns = Some((asm_register, asm_final_expr.register.span()));
            let return_type = match asm_final_expr.ty_opt {
                Some((_colon_token, ty)) => ty_to_type_info(context, handler, engines, ty)?,
                None => TypeInfo::UnsignedInteger(IntegerBits::SixtyFour),
            };
            (returns, return_type)
        }
        None => (None, TypeInfo::Tuple(Vec::new())),
    };
    let registers = {
        asm_block
            .registers
            .into_inner()
            .into_iter()
            .map(|asm_register_declaration| {
                asm_register_declaration_to_asm_register_declaration(
                    context,
                    handler,
                    engines,
                    asm_register_declaration,
                )
            })
            .collect::<Result<_, _>>()?
    };
    let body = {
        asm_block_contents
            .instructions
            .into_iter()
            .map(|(instruction, _semicolon_token)| instruction_to_asm_op(instruction))
            .collect()
    };
    Ok(Box::new(AsmExpression {
        registers,
        body,
        returns,
        return_type,
        whole_block_span,
    }))
}

fn match_branch_to_match_branch(
    context: &Context,
    handler: &Handler,
    engines: Engines<'_>,
    match_branch: sway_ast::MatchBranch,
) -> Result<MatchBranch, ErrorEmitted> {
    let span = match_branch.span();
    Ok(MatchBranch {
        scrutinee: pattern_to_scrutinee(context, handler, match_branch.pattern)?,
        result: match match_branch.kind {
            MatchBranchKind::Block { block, .. } => {
                let span = block.span();
                Expression {
                    kind: ExpressionKind::CodeBlock(braced_code_block_contents_to_code_block(
                        context, handler, engines, block,
                    )?),
                    span,
                }
            }
            MatchBranchKind::Expr { expr, .. } => {
                expr_to_expression(context, handler, engines, expr)?
            }
        },
        span,
    })
}

fn statement_let_to_ast_nodes(
    context: &Context,
    handler: &Handler,
    engines: Engines<'_>,
    statement_let: StatementLet,
) -> Result<Vec<AstNode>, ErrorEmitted> {
    fn unfold(
        context: &Context,
        handler: &Handler,
        engines: Engines<'_>,
        pattern: Pattern,
        ty_opt: Option<Ty>,
        expression: Expression,
        span: Span,
    ) -> Result<Vec<AstNode>, ErrorEmitted> {
        let ast_nodes = match pattern {
            Pattern::Wildcard { .. } | Pattern::Var { .. } => {
                let (reference, mutable, name) = match pattern {
                    Pattern::Var {
                        reference,
                        mutable,
                        name,
                    } => (reference, mutable, name),
                    Pattern::Wildcard { .. } => (None, None, Ident::new_no_span("_")),
                    _ => unreachable!(),
                };
                if reference.is_some() {
                    let error = ConvertParseTreeError::RefVariablesNotSupported { span };
                    return Err(handler.emit_err(error.into()));
                }
                let (type_ascription, type_ascription_span) = match ty_opt {
                    Some(ty) => {
                        let type_ascription_span = ty.span();
                        let type_ascription = ty_to_type_info(context, handler, engines, ty)?;
                        (type_ascription, Some(type_ascription_span))
                    }
                    None => (TypeInfo::Unknown, None),
                };
                let ast_node = AstNode {
                    content: AstNodeContent::Declaration(Declaration::VariableDeclaration(
                        VariableDeclaration {
                            name,
                            type_ascription,
                            type_ascription_span,
                            body: expression,
                            is_mutable: mutable.is_some(),
                        },
                    )),
                    span,
                };
                vec![ast_node]
            }
            Pattern::Literal(..) => {
                let error = ConvertParseTreeError::LiteralPatternsNotSupportedHere { span };
                return Err(handler.emit_err(error.into()));
            }
            Pattern::Constant(..) => {
                let error = ConvertParseTreeError::ConstantPatternsNotSupportedHere { span };
                return Err(handler.emit_err(error.into()));
            }
            Pattern::Constructor { .. } | Pattern::Error(..) => {
                let error = ConvertParseTreeError::ConstructorPatternsNotSupportedHere { span };
                return Err(handler.emit_err(error.into()));
            }
            Pattern::Struct { path, fields, .. } => {
                let mut ast_nodes = Vec::new();

                // Generate a deterministic name for the destructured field
                let destructured_name = format!(
                    "{}{}",
                    DESTRUCTURE_PREFIX,
                    context.next_destructured_struct_unique_suffix()
                );
                let destructure_name = Ident::new_with_override(
                    Box::leak(destructured_name.into_boxed_str()),
                    path.prefix.name.span(),
                );

                // Parse the type ascription and the type ascription span.
                // In the event that the user did not provide a type ascription,
                // it is set to TypeInfo::Unknown and the span to None.
                let (type_ascription, type_ascription_span) = match &ty_opt {
                    Some(ty) => {
                        let type_ascription_span = ty.span();
                        let type_ascription =
                            ty_to_type_info(context, handler, engines, ty.clone())?;
                        (type_ascription, Some(type_ascription_span))
                    }
                    None => (TypeInfo::Unknown, None),
                };

                // Save the destructure to the new name as a new variable declaration
                let save_body_first = VariableDeclaration {
                    name: destructure_name.clone(),
                    type_ascription,
                    type_ascription_span,
                    body: expression,
                    is_mutable: false,
                };
                ast_nodes.push(AstNode {
                    content: AstNodeContent::Declaration(Declaration::VariableDeclaration(
                        save_body_first,
                    )),
                    span: span.clone(),
                });

                // create a new variable expression that points to the new destructured struct name that we just created
                let new_expr = Expression {
                    kind: ExpressionKind::Variable(destructure_name),
                    span: span.clone(),
                };

                // for all of the fields of the struct destructuring on the LHS,
                // recursively create variable declarations
                for pattern_struct_field in fields.into_inner().into_iter() {
                    let (field, recursive_pattern) = match pattern_struct_field {
                        PatternStructField::Field {
                            field_name,
                            pattern_opt,
                        } => {
                            let recursive_pattern = match pattern_opt {
                                Some((_colon_token, box_pattern)) => *box_pattern,
                                None => Pattern::Var {
                                    reference: None,
                                    mutable: None,
                                    name: field_name.clone(),
                                },
                            };
                            (field_name, recursive_pattern)
                        }
                        PatternStructField::Rest { .. } => {
                            continue;
                        }
                    };

                    // recursively create variable declarations for the subpatterns on the LHS
                    // and add them to the ast nodes
                    ast_nodes.extend(unfold(
                        context,
                        handler,
                        engines,
                        recursive_pattern,
                        None,
                        Expression {
                            kind: ExpressionKind::Subfield(SubfieldExpression {
                                prefix: Box::new(new_expr.clone()),
                                field_to_access: field,
                            }),
                            span: span.clone(),
                        },
                        span.clone(),
                    )?);
                }
                ast_nodes
            }
            Pattern::Tuple(pat_tuple) => {
                let mut ast_nodes = Vec::new();

                // Generate a deterministic name for the tuple.
                let tuple_name = format!(
                    "{}{}",
                    TUPLE_NAME_PREFIX,
                    context.next_destructured_tuple_unique_suffix()
                );
                let tuple_name =
                    Ident::new_with_override(Box::leak(tuple_name.into_boxed_str()), span.clone());

                // Parse the type ascription and the type ascription span.
                // In the event that the user did not provide a type ascription,
                // it is set to TypeInfo::Unknown and the span to None.
                let (type_ascription, type_ascription_span) = match &ty_opt {
                    Some(ty) => {
                        let type_ascription_span = ty.span();
                        let type_ascription =
                            ty_to_type_info(context, handler, engines, ty.clone())?;
                        (type_ascription, Some(type_ascription_span))
                    }
                    None => (TypeInfo::Unknown, None),
                };

                // Save the tuple to the new name as a new variable declaration.
                let save_body_first = VariableDeclaration {
                    name: tuple_name.clone(),
                    type_ascription,
                    type_ascription_span,
                    body: expression,
                    is_mutable: false,
                };
                ast_nodes.push(AstNode {
                    content: AstNodeContent::Declaration(Declaration::VariableDeclaration(
                        save_body_first,
                    )),
                    span: span.clone(),
                });

                // create a variable expression that points to the new tuple name that we just created
                let new_expr = Expression {
                    kind: ExpressionKind::Variable(tuple_name),
                    span: span.clone(),
                };

                // from the possible type annotation, if the annotation was a tuple annotation,
                // extract the internal types of the annotation
                let tuple_tys_opt = match ty_opt {
                    Some(Ty::Tuple(tys)) => Some(tys.into_inner().to_tys()),
                    _ => None,
                };

                // for all of the elements in the tuple destructuring on the LHS,
                // recursively create variable declarations
                for (index, pattern) in pat_tuple.into_inner().into_iter().enumerate() {
                    // from the possible type annotation, grab the type at the index of the current element
                    // we are processing
                    let ty_opt = tuple_tys_opt
                        .as_ref()
                        .and_then(|tys| tys.get(index).cloned());

                    // recursively create variable declarations for the subpatterns on the LHS
                    // and add them to the ast nodes
                    ast_nodes.extend(unfold(
                        context,
                        handler,
                        engines,
                        pattern,
                        ty_opt,
                        Expression {
                            kind: ExpressionKind::TupleIndex(TupleIndexExpression {
                                prefix: Box::new(new_expr.clone()),
                                index,
                                index_span: span.clone(),
                            }),
                            span: span.clone(),
                        },
                        span.clone(),
                    )?);
                }
                ast_nodes
            }
        };
        Ok(ast_nodes)
    }
    let span = statement_let.span();
    let initial_expression = expr_to_expression(context, handler, engines, statement_let.expr)?;
    unfold(
        context,
        handler,
        engines,
        statement_let.pattern,
        statement_let.ty_opt.map(|(_colon_token, ty)| ty),
        initial_expression,
        span,
    )
}

fn dependency_to_include_statement(dependency: &Dependency) -> IncludeStatement {
    IncludeStatement {
        _alias: None,
        span: dependency.span(),
        _path_span: dependency.path.span(),
    }
}

#[allow(dead_code)]
fn generic_args_to_type_parameters(
    context: &Context,
    handler: &Handler,
    engines: Engines<'_>,
    generic_args: GenericArgs,
) -> Result<Vec<TypeParameter>, ErrorEmitted> {
    generic_args
        .parameters
        .into_inner()
        .into_iter()
        .map(|x| ty_to_type_parameter(context, handler, engines, x))
        .collect()
}

fn asm_register_declaration_to_asm_register_declaration(
    context: &Context,
    handler: &Handler,
    engines: Engines<'_>,
    asm_register_declaration: sway_ast::AsmRegisterDeclaration,
) -> Result<AsmRegisterDeclaration, ErrorEmitted> {
    Ok(AsmRegisterDeclaration {
        name: asm_register_declaration.register,
        initializer: asm_register_declaration
            .value_opt
            .map(|(_colon_token, expr)| expr_to_expression(context, handler, engines, *expr))
            .transpose()?,
    })
}

fn instruction_to_asm_op(instruction: Instruction) -> AsmOp {
    AsmOp {
        op_name: instruction.op_code_ident(),
        op_args: instruction.register_arg_idents(),
        span: instruction.span(),
        immediate: instruction.immediate_ident_opt(),
    }
}

fn pattern_to_scrutinee(
    context: &Context,
    handler: &Handler,
    pattern: Pattern,
) -> Result<Scrutinee, ErrorEmitted> {
    let span = pattern.span();
    let scrutinee = match pattern {
        Pattern::Wildcard { underscore_token } => Scrutinee::CatchAll {
            span: underscore_token.span(),
        },
        Pattern::Var {
            reference, name, ..
        } => {
            if reference.is_some() {
                let error = ConvertParseTreeError::RefPatternsNotSupportedHere { span };
                return Err(handler.emit_err(error.into()));
            }
            Scrutinee::Variable { name, span }
        }
        Pattern::Literal(literal) => Scrutinee::Literal {
            value: literal_to_literal(context, handler, literal)?,
            span,
        },
        Pattern::Constant(path_expr) => {
            let call_path = path_expr_to_call_path(context, handler, path_expr)?;
            let call_path_span = call_path.span();
            Scrutinee::EnumScrutinee {
                call_path,
                value: Box::new(Scrutinee::CatchAll {
                    span: call_path_span,
                }),
                span,
            }
        }
        Pattern::Constructor { path, args } => {
            let value = match iter_to_array(args.into_inner()) {
                Some([arg]) => arg,
                None => {
                    let error = ConvertParseTreeError::ConstructorPatternOneArg { span };
                    return Err(handler.emit_err(error.into()));
                }
            };
            Scrutinee::EnumScrutinee {
                call_path: path_expr_to_call_path(context, handler, path)?,
                value: Box::new(pattern_to_scrutinee(context, handler, value)?),
                span,
            }
        }
        Pattern::Struct { path, fields } => {
            let mut errors = Vec::new();
            let fields = fields.into_inner();

            // Make sure each struct field is declared once
            let mut names_of_fields = std::collections::HashSet::new();
            fields.clone().into_iter().for_each(|v| {
                if let PatternStructField::Field {
                    field_name,
                    pattern_opt: _,
                } = v
                {
                    if !names_of_fields.insert(field_name.clone()) {
                        errors.push(ConvertParseTreeError::DuplicateStructField {
                            name: field_name.clone(),
                            span: field_name.span(),
                        });
                    }
                }
            });

            if let Some(errors) = emit_all(handler, errors) {
                return Err(errors);
            }

            let scrutinee_fields = fields
                .into_iter()
                .map(|field| {
                    pattern_struct_field_to_struct_scrutinee_field(context, handler, field)
                })
                .collect::<Result<_, _>>()?;

            Scrutinee::StructScrutinee {
                struct_name: path_expr_to_ident(context, handler, path)?,
                fields: { scrutinee_fields },
                span,
            }
        }
        Pattern::Tuple(pat_tuple) => Scrutinee::Tuple {
            elems: {
                pat_tuple
                    .into_inner()
                    .into_iter()
                    .map(|pattern| pattern_to_scrutinee(context, handler, pattern))
                    .collect::<Result<_, _>>()?
            },
            span,
        },
        Pattern::Error(spans) => Scrutinee::Error { spans },
    };
    Ok(scrutinee)
}

#[allow(dead_code)]
fn ty_to_type_parameter(
    context: &Context,
    handler: &Handler,
    engines: Engines<'_>,
    ty: Ty,
) -> Result<TypeParameter, ErrorEmitted> {
    let type_engine = engines.te();
    let decl_engine = engines.de();

    let name_ident = match ty {
        Ty::Path(path_type) => path_type_to_ident(context, handler, path_type)?,
        Ty::Infer { underscore_token } => {
            let unknown_type = type_engine.insert_type(decl_engine, TypeInfo::Unknown);
            return Ok(TypeParameter {
                type_id: unknown_type,
                initial_type_id: unknown_type,
                name_ident: underscore_token.into(),
                trait_constraints: Default::default(),
                trait_constraints_span: Span::dummy(),
            });
        }
        Ty::Tuple(..) => panic!("tuple types are not allowed in this position"),
        Ty::Array(..) => panic!("array types are not allowed in this position"),
        Ty::Str { .. } => panic!("str types are not allowed in this position"),
    };
    let custom_type = type_engine.insert_type(
        decl_engine,
        TypeInfo::Custom {
            name: name_ident.clone(),
            type_arguments: None,
        },
    );
    Ok(TypeParameter {
        type_id: custom_type,
        initial_type_id: custom_type,
        name_ident,
        trait_constraints: Vec::new(),
        trait_constraints_span: Span::dummy(),
    })
}

#[allow(dead_code)]
fn path_type_to_ident(
    context: &Context,
    handler: &Handler,
    path_type: PathType,
) -> Result<Ident, ErrorEmitted> {
    let PathType {
        root_opt,
        prefix,
        suffix,
    } = path_type;
    if root_opt.is_some() || !suffix.is_empty() {
        panic!("types with paths aren't currently supported");
    }
    path_type_segment_to_ident(context, handler, prefix)
}

fn path_expr_to_ident(
    context: &Context,
    handler: &Handler,
    path_expr: PathExpr,
) -> Result<Ident, ErrorEmitted> {
    let span = path_expr.span();
    let PathExpr {
        root_opt,
        prefix,
        suffix,
        ..
    } = path_expr;
    if root_opt.is_some() || !suffix.is_empty() {
        let error = ConvertParseTreeError::PathsNotSupportedHere { span };
        return Err(handler.emit_err(error.into()));
    }
    path_expr_segment_to_ident(context, handler, &prefix)
}

fn pattern_struct_field_to_struct_scrutinee_field(
    context: &Context,
    handler: &Handler,
    pattern_struct_field: PatternStructField,
) -> Result<StructScrutineeField, ErrorEmitted> {
    let span = pattern_struct_field.span();
    match pattern_struct_field {
        PatternStructField::Rest { token } => {
            let struct_scrutinee_field = StructScrutineeField::Rest { span: token.span() };
            Ok(struct_scrutinee_field)
        }
        PatternStructField::Field {
            field_name,
            pattern_opt,
        } => {
            let struct_scrutinee_field = StructScrutineeField::Field {
                field: field_name,
                scrutinee: pattern_opt
                    .map(|(_colon_token, pattern)| pattern_to_scrutinee(context, handler, *pattern))
                    .transpose()?,
                span,
            };
            Ok(struct_scrutinee_field)
        }
    }
}

fn assignable_to_expression(
    context: &Context,
    handler: &Handler,
    engines: Engines<'_>,
    assignable: Assignable,
) -> Result<Expression, ErrorEmitted> {
    let span = assignable.span();
    let expression = match assignable {
        Assignable::Var(name) => Expression {
            kind: ExpressionKind::Variable(name),
            span,
        },
        Assignable::Index { target, arg } => Expression {
            kind: ExpressionKind::ArrayIndex(ArrayIndexExpression {
                prefix: Box::new(assignable_to_expression(
                    context, handler, engines, *target,
                )?),
                index: Box::new(expr_to_expression(
                    context,
                    handler,
                    engines,
                    *arg.into_inner(),
                )?),
            }),
            span,
        },
        Assignable::FieldProjection { target, name, .. } => {
            let mut idents = vec![&name];
            let mut base = &*target;
            let storage_access_field_names_opt = loop {
                match base {
                    Assignable::FieldProjection { target, name, .. } => {
                        idents.push(name);
                        base = target;
                    }
                    Assignable::Var(name) => {
                        if name.as_str() == "storage" {
                            break Some(idents);
                        }
                        break None;
                    }
                    _ => break None,
                }
            };
            match storage_access_field_names_opt {
                Some(field_names) => {
                    let field_names = field_names.into_iter().rev().cloned().collect();
                    Expression {
                        kind: ExpressionKind::StorageAccess(StorageAccessExpression {
                            field_names,
                        }),
                        span,
                    }
                }
                None => Expression {
                    kind: ExpressionKind::Subfield(SubfieldExpression {
                        prefix: Box::new(assignable_to_expression(
                            context, handler, engines, *target,
                        )?),
                        field_to_access: name,
                    }),
                    span,
                },
            }
        }
        Assignable::TupleFieldProjection {
            target,
            field,
            field_span,
            ..
        } => {
            let index = match usize::try_from(field) {
                Ok(index) => index,
                Err(..) => {
                    let error = ConvertParseTreeError::TupleIndexOutOfRange { span: field_span };
                    return Err(handler.emit_err(error.into()));
                }
            };
            Expression {
                kind: ExpressionKind::TupleIndex(TupleIndexExpression {
                    prefix: Box::new(assignable_to_expression(
                        context, handler, engines, *target,
                    )?),
                    index,
                    index_span: field_span,
                }),
                span,
            }
        }
    };
    Ok(expression)
}

fn assignable_to_reassignment_target(
    context: &Context,
    handler: &Handler,
    engines: Engines<'_>,
    assignable: Assignable,
) -> Result<ReassignmentTarget, ErrorEmitted> {
    let mut idents = Vec::new();
    let mut base = &assignable;
    loop {
        match base {
            Assignable::FieldProjection { target, name, .. } => {
                idents.push(name);
                base = target;
            }
            Assignable::Var(name) => {
                if name.as_str() == "storage" {
                    let idents = idents.into_iter().rev().cloned().collect();
                    return Ok(ReassignmentTarget::StorageField(idents));
                }
                break;
            }
            Assignable::Index { .. } => break,
            Assignable::TupleFieldProjection { .. } => break,
        }
    }
    let expression = assignable_to_expression(context, handler, engines, assignable)?;
    Ok(ReassignmentTarget::VariableExpression(Box::new(expression)))
}

fn generic_args_to_type_arguments(
    context: &Context,
    handler: &Handler,
    engines: Engines<'_>,
    generic_args: GenericArgs,
) -> Result<Vec<TypeArgument>, ErrorEmitted> {
    let type_engine = engines.te();
    let decl_engine = engines.de();

    generic_args
        .parameters
        .into_inner()
        .into_iter()
        .map(|ty| {
            let span = ty.span();
<<<<<<< HEAD
            let type_id = type_engine.insert_type(
                declaration_engine,
                ty_to_type_info(context, handler, engines, ty)?,
            );
=======
            let type_id =
                type_engine.insert_type(decl_engine, ty_to_type_info(handler, engines, ty)?);
>>>>>>> c1fed421
            Ok(TypeArgument {
                type_id,
                initial_type_id: type_id,
                span,
            })
        })
        .collect()
}

fn ty_tuple_descriptor_to_type_arguments(
    context: &Context,
    handler: &Handler,
    engines: Engines<'_>,
    ty_tuple_descriptor: TyTupleDescriptor,
) -> Result<Vec<TypeArgument>, ErrorEmitted> {
    let type_arguments = match ty_tuple_descriptor {
        TyTupleDescriptor::Nil => vec![],
        TyTupleDescriptor::Cons { head, tail, .. } => {
            let mut type_arguments = vec![ty_to_type_argument(context, handler, engines, *head)?];
            for ty in tail.into_iter() {
                type_arguments.push(ty_to_type_argument(context, handler, engines, ty)?);
            }
            type_arguments
        }
    };
    Ok(type_arguments)
}

fn path_type_to_type_info(
    context: &Context,
    handler: &Handler,
    engines: Engines<'_>,
    path_type: PathType,
) -> Result<TypeInfo, ErrorEmitted> {
    let span = path_type.span();
    let PathType {
        root_opt,
        prefix: PathTypeSegment { name, generics_opt },
        suffix,
    } = path_type;

    if root_opt.is_some() || !suffix.is_empty() {
        let error = ConvertParseTreeError::FullySpecifiedTypesNotSupported { span };
        return Err(handler.emit_err(error.into()));
    }

    let type_info = match type_name_to_type_info_opt(&name) {
        Some(type_info) => {
            if let Some((_, generic_args)) = generics_opt {
                let error = ConvertParseTreeError::GenericsNotSupportedHere {
                    span: generic_args.span(),
                };
                return Err(handler.emit_err(error.into()));
            }
            type_info
        }
        None => {
            if name.as_str() == "ContractCaller" {
                let generic_ty = match {
                    generics_opt.and_then(|(_, generic_args)| {
                        iter_to_array(generic_args.parameters.into_inner())
                    })
                } {
                    Some([ty]) => ty,
                    None => {
                        let error = ConvertParseTreeError::ContractCallerOneGenericArg { span };
                        return Err(handler.emit_err(error.into()));
                    }
                };
                let abi_name = match generic_ty {
                    Ty::Path(path_type) => {
                        let call_path = path_type_to_call_path(context, handler, path_type)?;
                        AbiName::Known(call_path)
                    }
                    Ty::Infer { .. } => AbiName::Deferred,
                    _ => {
                        let error =
                            ConvertParseTreeError::ContractCallerNamedTypeGenericArg { span };
                        return Err(handler.emit_err(error.into()));
                    }
                };
                TypeInfo::ContractCaller {
                    abi_name,
                    address: None,
                }
            } else {
                let type_arguments = match generics_opt {
                    Some((_double_colon_token, generic_args)) => {
                        generic_args_to_type_arguments(context, handler, engines, generic_args)?
                    }
                    None => Vec::new(),
                };
                TypeInfo::Custom {
                    name,
                    type_arguments: Some(type_arguments),
                }
            }
        }
    };
    Ok(type_info)
}

fn iter_to_array<I, T, const N: usize>(iter: I) -> Option<[T; N]>
where
    I: IntoIterator<Item = T>,
{
    let mut iter = iter.into_iter();
    let mut ret: MaybeUninit<[T; N]> = MaybeUninit::uninit();
    for i in 0..N {
        match iter.next() {
            Some(value) => {
                let array_ptr = ret.as_mut_ptr();
                let start_ptr: *mut T = array_ptr as *mut T;
                let value_ptr: *mut T = unsafe { start_ptr.add(i) };
                unsafe {
                    value_ptr.write(value);
                }
            }
            None => {
                for j in (0..i).rev() {
                    let array_ptr = ret.as_mut_ptr();
                    let start_ptr: *mut T = array_ptr as *mut T;
                    let value_ptr = unsafe { start_ptr.add(j) };
                    unsafe {
                        drop(value_ptr.read());
                    }
                }
                return None;
            }
        }
    }
    let ret = unsafe { ret.assume_init() };
    Some(ret)
}

fn item_attrs_to_map(
    _context: &Context,
    handler: &Handler,
    attribute_list: &[AttributeDecl],
) -> Result<AttributesMap, ErrorEmitted> {
    let mut attrs_map: HashMap<_, Vec<Attribute>> = HashMap::new();
    for attr_decl in attribute_list {
        let attrs = attr_decl.attribute.get().into_iter();
        for attr in attrs {
            let name = attr.name.as_str();
            if !VALID_ATTRIBUTE_NAMES.contains(&name) {
                handler.emit_warn(CompileWarning {
                    span: attr_decl.span().clone(),
                    warning_content: Warning::UnrecognizedAttribute {
                        attrib_name: attr.name.clone(),
                    },
                })
            }

            let args = attr
                .args
                .as_ref()
                .map(|parens| parens.get().into_iter().cloned().collect())
                .unwrap_or_else(Vec::new);

            let attribute = Attribute {
                name: attr.name.clone(),
                args,
                span: attr_decl.span(),
            };

            if let Some(attr_kind) = match name {
                DOC_ATTRIBUTE_NAME => Some(AttributeKind::Doc),
                DOC_COMMENT_ATTRIBUTE_NAME => Some(AttributeKind::DocComment),
                STORAGE_PURITY_ATTRIBUTE_NAME => Some(AttributeKind::Storage),
                INLINE_ATTRIBUTE_NAME => Some(AttributeKind::Inline),
                TEST_ATTRIBUTE_NAME => Some(AttributeKind::Test),
                PAYABLE_ATTRIBUTE_NAME => Some(AttributeKind::Payable),
                _ => None,
            } {
                match attrs_map.get_mut(&attr_kind) {
                    Some(old_args) => {
                        old_args.push(attribute);
                    }
                    None => {
                        attrs_map.insert(attr_kind, vec![attribute]);
                    }
                }
            }
        }
    }
    Ok(Arc::new(attrs_map))
}

fn error_if_self_param_is_not_allowed(
    _context: &Context,
    handler: &Handler,
    parameters: &[FunctionParameter],
    fn_kind: &str,
) -> Result<(), ErrorEmitted> {
    for param in parameters {
        if matches!(param.type_info, TypeInfo::SelfType) {
            let error = ConvertParseTreeError::SelfParameterNotAllowedForFn {
                fn_kind: fn_kind.to_owned(),
                span: param.type_span.clone(),
            };
            return Err(handler.emit_err(error.into()));
        }
    }
    Ok(())
}<|MERGE_RESOLUTION|>--- conflicted
+++ resolved
@@ -1115,15 +1115,10 @@
     let type_engine = engines.te();
     let decl_engine = engines.de();
     let span = ty.span();
-<<<<<<< HEAD
     let initial_type_id = type_engine.insert_type(
-        declaration_engine,
+        decl_engine,
         ty_to_type_info(context, handler, engines, ty)?,
     );
-=======
-    let initial_type_id =
-        type_engine.insert_type(decl_engine, ty_to_type_info(handler, engines, ty)?);
->>>>>>> c1fed421
     let type_argument = TypeArgument {
         type_id: initial_type_id,
         initial_type_id,
@@ -1557,14 +1552,9 @@
                     }
                 }
                 ExprArrayDescriptor::Repeat { value, length, .. } => {
-<<<<<<< HEAD
                     let expression = expr_to_expression(context, handler, engines, *value)?;
+                    let length_span = length.span();
                     let length = expr_to_usize(context, handler, *length)?;
-=======
-                    let expression = expr_to_expression(handler, engines, *value)?;
-                    let length_span = length.span();
-                    let length = expr_to_usize(handler, *length)?;
->>>>>>> c1fed421
                     let contents = iter::repeat_with(|| expression.clone())
                         .take(length)
                         .collect();
@@ -3432,15 +3422,10 @@
         .into_iter()
         .map(|ty| {
             let span = ty.span();
-<<<<<<< HEAD
             let type_id = type_engine.insert_type(
-                declaration_engine,
+                decl_engine,
                 ty_to_type_info(context, handler, engines, ty)?,
             );
-=======
-            let type_id =
-                type_engine.insert_type(decl_engine, ty_to_type_info(handler, engines, ty)?);
->>>>>>> c1fed421
             Ok(TypeArgument {
                 type_id,
                 initial_type_id: type_id,
