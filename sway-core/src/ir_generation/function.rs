--- conflicted
+++ resolved
@@ -361,28 +361,16 @@
             TyExpressionVariant::Reassignment(reassignment) => {
                 self.compile_reassignment(context, md_mgr, *reassignment, span_md_idx)
             }
-<<<<<<< HEAD
-            TypedExpressionVariant::StorageReassignment(storage_reassignment) => {
-                dbg!(&storage_reassignment);
-                self.compile_storage_reassignment(
-=======
             TyExpressionVariant::StorageReassignment(storage_reassignment) => self
                 .compile_storage_reassignment(
->>>>>>> 4740fb2f
                     context,
                     md_mgr,
                     &storage_reassignment.fields,
                     &storage_reassignment.ix,
                     &storage_reassignment.rhs,
                     span_md_idx,
-<<<<<<< HEAD
-                )
-            },
-            TypedExpressionVariant::Return(stmt) => {
-=======
                 ),
             TyExpressionVariant::Return(stmt) => {
->>>>>>> 4740fb2f
                 self.compile_return_statement(context, md_mgr, stmt.expr)
             }
         }
