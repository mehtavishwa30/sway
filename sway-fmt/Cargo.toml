[package]
name = "sway-fmt"
version = "0.22.1"
authors = ["Fuel Labs <contact@fuel.sh>"]
edition = "2021"
homepage = "https://fuel.network/"
license = "Apache-2.0"
repository = "https://github.com/FuelLabs/sway"
description = "Sway language formatter."

[dependencies]
<<<<<<< HEAD
anyhow = "1"
forc-util = { version = "0.21.0", path = "../forc-util" }
ropey = "1.5"
serde = { version = "1.0", features = ["derive"] }
serde_ignored = "0.1"
sway-ast = { version = "0.21.0", path = "../sway-ast" }
sway-core = { version = "0.21.0", path = "../sway-core" }
sway-parse = { version = "0.21.0", path = "../sway-parse" }
sway-types = { version = "0.21.0", path = "../sway-types" }
thiserror = "1.0.30"
toml = "0.5"

[dev-dependencies]
forc-util = { path = "../forc-util" }
paste = "1.0"
prettydiff = "0.6"
=======
ropey = "1.2"
sway-core = { version = "0.22.1", path = "../sway-core" }
sway-types = { version = "0.22.1", path = "../sway-types" }
>>>>>>> c486eabc
<|MERGE_RESOLUTION|>--- conflicted
+++ resolved
@@ -9,7 +9,6 @@
 description = "Sway language formatter."
 
 [dependencies]
-<<<<<<< HEAD
 anyhow = "1"
 forc-util = { version = "0.21.0", path = "../forc-util" }
 ropey = "1.5"
@@ -25,9 +24,4 @@
 [dev-dependencies]
 forc-util = { path = "../forc-util" }
 paste = "1.0"
-prettydiff = "0.6"
-=======
-ropey = "1.2"
-sway-core = { version = "0.22.1", path = "../sway-core" }
-sway-types = { version = "0.22.1", path = "../sway-types" }
->>>>>>> c486eabc
+prettydiff = "0.6"