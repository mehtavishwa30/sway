//! Transaction field getters.
library tx;

use ::address::Address;
use ::b512::B512;
use ::constants::ZERO_B256;
use ::option::Option;
use ::revert::revert;

////////////////////////////////////////
// GTF Opcode const selectors
////////////////////////////////////////
const GTF_TYPE = 0x001;
const GTF_SCRIPT_GAS_PRICE = 0x002;
const GTF_SCRIPT_GAS_LIMIT = 0x003;
const GTF_SCRIPT_MATURITY = 0x004;
const GTF_SCRIPT_SCRIPT_LENGTH = 0x005;
const GTF_SCRIPT_SCRIPT_DATA_LENGTH = 0x006;
pub const GTF_SCRIPT_INPUTS_COUNT = 0x007;
pub const GTF_SCRIPT_OUTPUTS_COUNT = 0x008;
const GTF_SCRIPT_WITNESSES_COUNT = 0x009;
const GTF_SCRIPT_RECEIPTS_ROOT = 0x00A;
const GTF_SCRIPT_SCRIPT = 0x00B;
const GTF_SCRIPT_SCRIPT_DATA = 0x00C;
pub const GTF_SCRIPT_INPUT_AT_INDEX = 0x00D;
pub const GTF_SCRIPT_OUTPUT_AT_INDEX = 0x00E;
const GTF_SCRIPT_WITNESS_AT_INDEX = 0x00F;

const GTF_CREATE_GAS_PRICE = 0x010;
const GTF_CREATE_GAS_LIMIT = 0x011;
const GTF_CREATE_MATURITY = 0x012;
// const GTF_CREATE_BYTECODE_LENGTH = 0x013;
// const GTF_CREATE_BYTECODE_WITNESS_INDEX = 0x014;
// const GTF_CREATE_STORAGE_SLOTS_COUNT = 0x015;
pub const GTF_CREATE_INPUTS_COUNT = 0x016;
pub const GTF_CREATE_OUTPUTS_COUNT = 0x017;
const GTF_CREATE_WITNESSES_COUNT = 0x018;
// const GTF_CREATE_SALT = 0x019;
// const GTF_CREATE_STORAGE_SLOT_AT_INDEX = 0x01A;
pub const GTF_CREATE_INPUT_AT_INDEX = 0x01B;
pub const GTF_CREATE_OUTPUT_AT_INDEX = 0x01C;
const GTF_CREATE_WITNESS_AT_INDEX = 0x01D;

const GTF_WITNESS_DATA_LENGTH = 0x301;
const GTF_WITNESS_DATA = 0x302;

pub enum Transaction {
    Script: (),
    Create: (),
}

/// Get the type of the current transaction.
/// Either 0 (transaction-script) or 1 (transaction-create)
pub fn tx_type() -> Transaction {
    match __gtf::<u8>(0, GTF_TYPE) {
        0u8 => Transaction::Script,
        1u8 => Transaction::Create,
        _ => revert(0),
    }
}

/// Get the transaction gas price for either tx type
/// (transaction-script or transaction-create).
pub fn tx_gas_price() -> u64 {
    match tx_type() {
        Transaction::Script => __gtf::<u64>(0, GTF_SCRIPT_GAS_PRICE),
        Transaction::Create => __gtf::<u64>(0, GTF_CREATE_GAS_PRICE),
    }
}

/// Get the transaction-script gas limit for either tx type
/// (transaction-script or transaction-create).
pub fn tx_gas_limit() -> u64 {
    match tx_type() {
        Transaction::Script => __gtf::<u64>(0, GTF_SCRIPT_GAS_LIMIT),
        Transaction::Create => __gtf::<u64>(0, GTF_CREATE_GAS_LIMIT),
    }
}

/// Get the transaction maturity for either tx type
/// (transaction-script or transaction-create).
pub fn tx_maturity() -> u32 {
    match tx_type() {
        Transaction::Script => __gtf::<u32>(0, GTF_SCRIPT_MATURITY),
        Transaction::Create => __gtf::<u32>(0, GTF_CREATE_MATURITY),
    }
}

/// Get the transaction-script script length.
/// Reverts if not a transaction-script.
pub fn tx_script_length() -> u64 {
    match tx_type() {
        Transaction::Script => __gtf::<u64>(0, GTF_SCRIPT_SCRIPT_LENGTH),
        Transaction::Create => revert(0),
    }
}

/// Get the transaction script data length.
/// Reverts if not a transaction-script.
pub fn tx_script_data_length() -> u64 {
    match tx_type() {
        Transaction::Script => __gtf::<u64>(0, GTF_SCRIPT_SCRIPT_DATA_LENGTH),
        Transaction::Create => revert(0),
    }
}

/// Get the transaction witnesses count for either tx type
/// (transaction-script or transaction-create).
pub fn tx_witnesses_count() -> u64 {
    match tx_type() {
        Transaction::Script => __gtf::<u64>(0, GTF_SCRIPT_WITNESSES_COUNT),
        Transaction::Create => __gtf::<u64>(0, GTF_CREATE_WITNESSES_COUNT),
    }
}

// Get a pointer to the witness at index `index` for either tx type
/// (transaction-script or transaction-create).
pub fn tx_witness_pointer(index: u64) -> u64 {
    match tx_type() {
        Transaction::Script => __gtf::<u64>(0, GTF_SCRIPT_WITNESS_AT_INDEX),
        Transaction::Create => __gtf::<u64>(0, GTF_CREATE_WITNESS_AT_INDEX),
    }
}

// Get the length of the witness data at `index`
pub fn tx_witness_data_length(index: u64) -> u64 {
    __gtf::<u64>(index, GTF_WITNESS_DATA_LENGTH)
}

// Get the witness data at `index`.
<<<<<<< HEAD
pub fn tx_witness_data(index: u64) -> B512 {
    read::<B512>(__gtf::<u64>(index, GTF_WITNESS_DATA))
=======
pub fn tx_witness_data<T>(index: u64) -> T {
    __gtf::<raw_ptr>(index, GTF_WITNESS_DATA).read::<T>()
>>>>>>> d084bc1a
}

/// Get the transaction receipts root.
/// Reverts if not a transaction-script.
pub fn tx_receipts_root() -> b256 {
    match tx_type() {
        Transaction::Script => __gtf::<raw_ptr>(0, GTF_SCRIPT_RECEIPTS_ROOT).read::<b256>(),
        _ => revert(0),
    }
}

/// Get the transaction script start pointer.
/// Reverts if not a transaction-script.
pub fn tx_script_start_pointer() -> raw_ptr {
    match tx_type() {
        Transaction::Script => __gtf::<raw_ptr>(0, GTF_SCRIPT_SCRIPT),
        _ => revert(0),
    }
}

/// Get the transaction script data start pointer.
/// Reverts if not a transaction-script
/// (transaction-create has no script data length),
pub fn tx_script_data_start_pointer() -> raw_ptr {
    match tx_type() {
        Transaction::Script => __gtf::<raw_ptr>(0, GTF_SCRIPT_SCRIPT_DATA),
        _ => {
            // transaction-create has no script data length
            revert(0);
        }
    }
}

/// Get the script data, typed. Unsafe.
pub fn tx_script_data<T>() -> T {
    let ptr = tx_script_data_start_pointer();
    // TODO some safety checks on the input data? We are going to assume it is the right type for now.
    ptr.read::<T>()
}

/// Get the script bytecode
/// Must be cast to a u64 array, with sufficient length to contain the bytecode.
/// Bytecode will be padded to next whole word.
pub fn tx_script_bytecode<T>() -> T {
    tx_script_start_pointer().read::<T>()
}

/// Get the hash of the script bytecode.
/// Reverts if not a transaction-script
pub fn tx_script_bytecode_hash() -> b256 {
    match tx_type() {
        Transaction::Script => {
            // Get the script memory details
            let mut result_buffer = ZERO_B256;
            let script_length = tx_script_length();
            let script_ptr = tx_script_start_pointer();

            // Run the hash opcode for the script in memory
            asm(hash: result_buffer, ptr: script_ptr, len: script_length) {
                s256 hash ptr len;
                hash: b256
            }
        },
        _ => revert(0),
    }
}

const TX_ID_OFFSET = 0;

/// Get the id of the current transaction.
pub fn tx_id() -> b256 {
    asm(ptr: TX_ID_OFFSET) { ptr: raw_ptr }.read()
}<|MERGE_RESOLUTION|>--- conflicted
+++ resolved
@@ -128,13 +128,8 @@
 }
 
 // Get the witness data at `index`.
-<<<<<<< HEAD
-pub fn tx_witness_data(index: u64) -> B512 {
-    read::<B512>(__gtf::<u64>(index, GTF_WITNESS_DATA))
-=======
 pub fn tx_witness_data<T>(index: u64) -> T {
     __gtf::<raw_ptr>(index, GTF_WITNESS_DATA).read::<T>()
->>>>>>> d084bc1a
 }
 
 /// Get the transaction receipts root.
