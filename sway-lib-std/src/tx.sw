//! Transaction field getters.
//! This will be replaced by instructions: https://github.com/FuelLabs/fuel-specs/issues/287
library tx;

use ::address::Address;
use ::context::registers::instrs_start;
use ::contract_id::ContractId;
use ::intrinsics::is_reference_type;
use ::mem::read;

////////////////////////////////////////
// Transaction fields
////////////////////////////////////////

// The transaction starts at
// TX_START = 32 + MAX_INPUTS*(32+8) + 8 = 32 + 255 * (40) + 8 = 10240
//
// Note that everything when serialized is padded to word length.
//
// type              = TX_START +  0*WORD_SIZE = 10240 +  0*8 = 10240
// gasPrice          = TX_START +  1*WORD_SIZE = 10240 +  1*8 = 10248
// gasLimit          = TX_START +  2*WORD_SIZE = 10240 +  2*8 = 10256
// bytePrice         = TX_START +  3*WORD_SIZE = 10240 +  3*8 = 10264
// maturity          = TX_START +  4*WORD_SIZE = 10240 +  4*8 = 10272
// scriptLength      = TX_START +  5*WORD_SIZE = 10240 +  5*8 = 10280
// scriptDataLength  = TX_START +  6*WORD_SIZE = 10240 +  6*8 = 10288
// inputsCount       = TX_START +  7*WORD_SIZE = 10240 +  7*8 = 10296
// outputsCount      = TX_START +  8*WORD_SIZE = 10240 +  8*8 = 10304
// witnessesCount    = TX_START +  9*WORD_SIZE = 10240 +  9*8 = 10312
// receiptsRoot      = TX_START + 10*WORD_SIZE = 10240 + 10*8 = 10320
// SCRIPT_START      = TX_START + 11*WORD_SIZE = 10240 + 14*8 = 10352
// SCRIPT_DATA_START = SCRIPT_START + SCRIPT_LENGTH

const TX_TYPE_OFFSET = 10240;
const TX_GAS_PRICE_OFFSET = 10248;
const TX_GAS_LIMIT_OFFSET = 10256;
const TX_BYTE_PRICE_OFFSET = 10264;
const TX_MATURITY_OFFSET = 10272;
const TX_SCRIPT_LENGTH_OFFSET = 10280;
const TX_SCRIPT_DATA_LENGTH_OFFSET = 10288;
const TX_INPUTS_COUNT_OFFSET = 10296;
const TX_OUTPUTS_COUNT_OFFSET = 10304;
const TX_WITNESSES_COUNT_OFFSET = 10312;
const TX_RECEIPTS_ROOT_OFFSET = 10320;
const TX_SCRIPT_START_OFFSET = 10352;
const TX_ID_OFFSET = 0;
<<<<<<< HEAD
=======

// Input types
const INPUT_COIN = 0u8;
const INPUT_CONTRACT = 1u8;
const INPUT_MESSAGE = 2u8;

// Output types
const OUTPUT_COIN = 0u8;
const OUTPUT_CONTRACT = 1u8;
const OUTPUT_MESSAGE = 2u8;
const OUTPUT_CHANGE = 3u8;
const OUTPUT_VARIABLE = 4u8;
const OUTPUT_CONTRACT_CREATED = 5u8;
>>>>>>> 8592e50f

/// Get the transaction type.
pub fn tx_type() -> u8 {
    asm(r1, r2: TX_TYPE_OFFSET) {
        lw r1 r2 i0;
        r1: u8
    }
}

/// Get the transaction gas price.
pub fn tx_gas_price() -> u64 {
    asm(r1, r2: TX_GAS_PRICE_OFFSET) {
        lw r1 r2 i0;
        r1: u64
    }
}

/// Get the transaction gas limit.
pub fn tx_gas_limit() -> u64 {
    asm(r1, r2: TX_GAS_LIMIT_OFFSET) {
        lw r1 r2 i0;
        r1: u64
    }
}

/// Get the transaction byte price.
pub fn tx_byte_price() -> u64 {
    asm(r1, r2: TX_BYTE_PRICE_OFFSET) {
        lw r1 r2 i0;
        r1: u64
    }
}

/// Get the transaction maturity.
pub fn tx_maturity() -> u32 {
    asm(r1, r2: TX_MATURITY_OFFSET) {
        lw r1 r2 i0;
        r1: u32
    }
}

/// Get the transaction script length.
pub fn tx_script_length() -> u64 {
    asm(r1, r2: TX_SCRIPT_LENGTH_OFFSET) {
        lw r1 r2 i0;
        r1: u64
    }
}

/// Get the transaction script data length.
pub fn tx_script_data_length() -> u64 {
    asm(r1, r2: TX_SCRIPT_DATA_LENGTH_OFFSET) {
        lw r1 r2 i0;
        r1: u64
    }
}

/// Get the transaction inputs count.
pub fn tx_inputs_count() -> u64 {
    asm(r1, r2: TX_INPUTS_COUNT_OFFSET) {
        lw r1 r2 i0;
        r1: u64
    }
}

/// Get the transaction outputs count.
pub fn tx_outputs_count() -> u64 {
    asm(r1, r2: TX_OUTPUTS_COUNT_OFFSET) {
        lw r1 r2 i0;
        r1: u64
    }
}

/// Get the transaction witnesses count.
pub fn tx_witnesses_count() -> u64 {
    asm(r1, r2: TX_WITNESSES_COUNT_OFFSET) {
        lw r1 r2 i0;
        r1: u64
    }
}

/// Get the transaction receipts root.
pub fn tx_receipts_root() -> b256 {
    asm(r1: TX_RECEIPTS_ROOT_OFFSET) {
        r1: b256
    }
}

/// Get the transaction script start pointer.
pub fn tx_script_start_pointer() -> u64 {
    asm(r1, r2: TX_SCRIPT_START_OFFSET) {
        move r1 r2;
        r1: u64
    }
}

////////////////////////////////////////
// Script
////////////////////////////////////////

/// Get the transaction script data start pointer.
pub fn tx_script_data_start_pointer() -> u64 {
    tx_script_start_pointer() + tx_script_length()
}

/// Get the script data, typed. Unsafe.
pub fn tx_script_data<T>() -> T {
    // TODO some safety checks on the input data? We are going to assume it is the right type for now.
    read(tx_script_data_start_pointer())
}

/// Get the script bytecode
/// Must be cast to a u64 array, with sufficient length to contain the bytecode.
/// Bytecode will be padded to next whole word.
pub fn tx_script_bytecode<T>() -> T {
    read(tx_script_start_pointer())
}

////////////////////////////////////////
// Inputs
////////////////////////////////////////

/// Get a pointer to an input given the index of the input.
pub fn tx_input_pointer(index: u64) -> u64 {
    asm(r1, r2: index) {
        xis r1 r2;
        r1: u64
    }
}

/// Get the type of an input given a pointer to the input.
pub fn tx_input_type_from_pointer(ptr: u64) -> u8 {
    asm(r1, r2: ptr) {
        lw r1 r2 i0;
        r1: u8
    }
}

/// Get the type of an input at a given index
pub fn tx_input_type(index: u64) -> u8 {
    let ptr = tx_input_pointer(index);
    tx_input_type_from_pointer(ptr)
}

/// Read 256 bits from memory at a given offset from a given pointer
pub fn b256_from_pointer_offset(pointer: u64, offset: u64) -> b256 {
    asm(buffer, ptr: pointer, off: offset) {
        // Need to skip over `off` bytes
        add ptr ptr off;
        // Save old stack pointer
        move buffer sp;
        // Extend stack by 32 bytes
        cfei i32;
        // Copy 32 bytes
        mcpi buffer ptr i32;
        // `buffer` now points to the 32 bytes
        buffer: b256
    }
}
/// If the input's type is `InputCoin`, return the owner.
/// Otherwise, undefined behavior.
pub fn tx_input_coin_owner(index: u64) -> Address {
    let input_ptr = tx_input_pointer(index);
    // Need to skip over six words, so offset is 8*6=48
    ~Address::from(b256_from_pointer_offset(input_ptr, 48))
}

////////////////////////////////////////
// Inputs > Predicate
////////////////////////////////////////

pub fn tx_predicate_data_start_pointer() -> u64 {
    // $is is word-aligned
    let is = instrs_start();
    let predicate_length_ptr = is - 16;
    let predicate_code_length = asm(r1, r2: predicate_length_ptr) {
        lw r1 r2 i0;
        r1: u64
    };

    let predicate_data_ptr = is + predicate_code_length;
    // predicate_data_ptr % 8 is guaranteed to be either
    //  0: if there are an even number of instructions (predicate_data_ptr is word-aligned already)
    //  4: if there are an odd number of instructions
    predicate_data_ptr + predicate_data_ptr % 8
}

pub fn get_predicate_data<T>() -> T {
    read(tx_predicate_data_start_pointer())
}

////////////////////////////////////////
// Outputs
////////////////////////////////////////

/// Get a pointer to an output given the index of the output.
pub fn tx_output_pointer(index: u64) -> u64 {
    asm(r1, r2: index) {
        xos r1 r2;
        r1: u64
    }
}

/// Get the type of an output given a pointer to the output.
pub fn tx_output_type_from_pointer(ptr: u64) -> u8 {
    asm(r1, r2: ptr) {
        lw r1 r2 i0;
        r1: u8
    }
}

/// Get the type of an output at a given index
pub fn tx_output_type(index: u64) -> u8 {
    let ptr = tx_output_pointer(index);
    tx_output_type_from_pointer(ptr)
}

/// Get the amount of coins to send for an output given a pointer to the output.
/// This method is only meaningful if the output type has the `amount` field.
/// Specifically: OutputCoin, OutputWithdrawal, OutputChange, OutputVariable.
pub fn tx_output_amount(index: u64) -> u64 {
    let ptr = tx_output_pointer(index);
    asm(r1, r2, r3: ptr) {
        addi r2 r3 i40;
        lw r1 r2 i0;
        r1: u64
    }
}

/// Get the id of the current transaction.
pub fn tx_id() -> b256 {
    read(TX_ID_OFFSET)
}<|MERGE_RESOLUTION|>--- conflicted
+++ resolved
@@ -44,8 +44,6 @@
 const TX_RECEIPTS_ROOT_OFFSET = 10320;
 const TX_SCRIPT_START_OFFSET = 10352;
 const TX_ID_OFFSET = 0;
-<<<<<<< HEAD
-=======
 
 // Input types
 const INPUT_COIN = 0u8;
@@ -59,7 +57,6 @@
 const OUTPUT_CHANGE = 3u8;
 const OUTPUT_VARIABLE = 4u8;
 const OUTPUT_CONTRACT_CREATED = 5u8;
->>>>>>> 8592e50f
 
 /// Get the transaction type.
 pub fn tx_type() -> u8 {
