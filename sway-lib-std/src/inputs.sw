--- conflicted
+++ resolved
@@ -31,16 +31,16 @@
 // Input messages
 const GTF_INPUT_MESSAGE_MESSAGE_ID = 0x114;
 const GTF_INPUT_MESSAGE_SENDER = 0x115;
-// const GTF_INPUT_MESSAGE_RECIPIENT = 0x116;
-// const GTF_INPUT_MESSAGE_AMOUNT = 0x117;
-// const GTF_INPUT_MESSAGE_NONCE = 0x118;
+const GTF_INPUT_MESSAGE_RECIPIENT = 0x116;
+const GTF_INPUT_MESSAGE_AMOUNT = 0x117;
+const GTF_INPUT_MESSAGE_NONCE = 0x118;
 const GTF_INPUT_MESSAGE_OWNER = 0x119;
-// const GTF_INPUT_MESSAGE_WITNESS_INDEX = 0x11A;
-// const GTF_INPUT_MESSAGE_DATA_LENGTH = 0x11B;
-// const GTF_INPUT_MESSAGE_PREDICATE_LENGTH = 0x11C;
-// const GTF_INPUT_MESSAGE_PREDICATE_DATA_LENGTH = 0x11D;
-// const GTF_INPUT_MESSAGE_DATA = 0x11E;
-// const GTF_INPUT_MESSAGE_PREDICATE = 0x11F;
+const GTF_INPUT_MESSAGE_WITNESS_INDEX = 0x11A;
+const GTF_INPUT_MESSAGE_DATA_LENGTH = 0x11B;
+const GTF_INPUT_MESSAGE_PREDICATE_LENGTH = 0x11C;
+const GTF_INPUT_MESSAGE_PREDICATE_DATA_LENGTH = 0x11D;
+const GTF_INPUT_MESSAGE_DATA = 0x11E;
+const GTF_INPUT_MESSAGE_PREDICATE = 0x11F;
 const GTF_INPUT_MESSAGE_PREDICATE_DATA = 0x120;
 
 // Input types
@@ -134,7 +134,6 @@
     }
 }
 
-<<<<<<< HEAD
 ////////////////////////////////////////
 /// Input Messages
 ////////////////////////////////////////
@@ -164,8 +163,6 @@
     __gtf::<b256>(index, GTF_INPUT_MESSAGE_NONCE)
 }
 
-=======
->>>>>>> f163d5ad
 /// Get the owner address of the input message at `index`.
 pub fn input_message_owner(index: u64) -> Address {
     ~Address::from(__gtf::<b256>(index, GTF_INPUT_MESSAGE_OWNER))
