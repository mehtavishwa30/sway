//! Functionality for determining who is calling a contract.
library auth;

use ::address::Address;
use ::assert::assert;
use ::b512::B512;
use ::contract_id::ContractId;
use ::identity::Identity;
use ::option::Option;
use ::result::Result;
<<<<<<< HEAD
use ::inputs::{Input, input_owner, input_type, inputs_count};
=======
use ::inputs::{Input, input_count, input_owner, input_type};
>>>>>>> 06fb3825

pub enum AuthError {
    InputsNotAllOwnedBySameAddress: (),
}

/// Returns `true` if the caller is external (i.e. a script).
/// Otherwise, returns `false`.
/// ref: https://github.com/FuelLabs/fuel-specs/blob/master/specs/vm/opcodes.md#gm-get-metadata
pub fn caller_is_external() -> bool {
    asm(r1) {
        gm r1 i1;
        r1: bool
    }
}

/// If caller is internal, returns the contract ID of the caller.
/// Otherwise, undefined behavior.
pub fn caller_contract_id() -> ContractId {
    ~ContractId::from(asm(r1) {
        gm r1 i2;
        r1: b256
    })
}

/// Get the `Identity` (i.e. `Address` or `ContractId`) from which a call was made.
/// Returns a `Result::Ok(Identity)`, or `Result::Err(AuthError)` if an identity cannot be determined.
pub fn msg_sender() -> Result<Identity, AuthError> {
    if caller_is_external() {
        inputs_owner()
    } else {
        // Get caller's `ContractId`.
        Result::Ok(Identity::ContractId(caller_contract_id()))
    }
}

/// Get the owner of the inputs (of type `InputCoin` or `InputMessage`) to a
/// TransactionScript if they all share the same owner.
fn inputs_owner() -> Result<Identity, AuthError> {
<<<<<<< HEAD
    let input_count = inputs_count();
=======
    let inputs = input_count();
>>>>>>> 06fb3825
    let mut candidate = Option::None::<Address>();
    let mut i = 0u8;

    // Note: `inputs_count` is guaranteed to be at least 1 for any valid tx.
<<<<<<< HEAD
    while i < input_count {
=======
    while i < inputs {
>>>>>>> 06fb3825
        let type_of_input = input_type(i);
        match type_of_input {
            Input::Coin => {
                ();
            },
            Input::Message => {
                ();
            },
            _ => {
                // type != InputCoin or InputMessage, continue looping.
<<<<<<< HEAD
                i += 1;
=======
                i += 1u8;
>>>>>>> 06fb3825
                continue;
            }
        }

        // if input_type != Input::Coin && input_type != Input::Message {
        //     // type != InputCoin or InputMessage, continue looping.
        //     i += 1;
        //     continue;
        // }

        // type == InputCoin or InputMessage
        let owner_of_input = input_owner(i);
        if candidate.is_none() {
            // This is the first input seen of the correct type.
            candidate = owner_of_input;
<<<<<<< HEAD
            i += 1;
=======
            i += 1u8;
>>>>>>> 06fb3825
            continue;
        }

        // Compare current input owner to candidate.
        // `candidate` and `input_owner` must be `Option::Some`
        // at this point, so we can unwrap safely.
        if owner_of_input.unwrap() == candidate.unwrap() {
            // Owners are a match, continue looping.
            i += 1u8;
            continue;
        }

        // Owners don't match. Return Err.
        return Result::Err(AuthError::InputsNotAllOwnedBySameAddress);
    }

    // `candidate` must be `Option::Some` at this point, so can unwrap safely.
    Result::Ok(Identity::Address(candidate.unwrap()))
}<|MERGE_RESOLUTION|>--- conflicted
+++ resolved
@@ -8,11 +8,7 @@
 use ::identity::Identity;
 use ::option::Option;
 use ::result::Result;
-<<<<<<< HEAD
-use ::inputs::{Input, input_owner, input_type, inputs_count};
-=======
 use ::inputs::{Input, input_count, input_owner, input_type};
->>>>>>> 06fb3825
 
 pub enum AuthError {
     InputsNotAllOwnedBySameAddress: (),
@@ -51,20 +47,12 @@
 /// Get the owner of the inputs (of type `InputCoin` or `InputMessage`) to a
 /// TransactionScript if they all share the same owner.
 fn inputs_owner() -> Result<Identity, AuthError> {
-<<<<<<< HEAD
-    let input_count = inputs_count();
-=======
     let inputs = input_count();
->>>>>>> 06fb3825
     let mut candidate = Option::None::<Address>();
     let mut i = 0u8;
 
     // Note: `inputs_count` is guaranteed to be at least 1 for any valid tx.
-<<<<<<< HEAD
-    while i < input_count {
-=======
     while i < inputs {
->>>>>>> 06fb3825
         let type_of_input = input_type(i);
         match type_of_input {
             Input::Coin => {
@@ -75,31 +63,17 @@
             },
             _ => {
                 // type != InputCoin or InputMessage, continue looping.
-<<<<<<< HEAD
-                i += 1;
-=======
                 i += 1u8;
->>>>>>> 06fb3825
                 continue;
             }
         }
-
-        // if input_type != Input::Coin && input_type != Input::Message {
-        //     // type != InputCoin or InputMessage, continue looping.
-        //     i += 1;
-        //     continue;
-        // }
 
         // type == InputCoin or InputMessage
         let owner_of_input = input_owner(i);
         if candidate.is_none() {
             // This is the first input seen of the correct type.
             candidate = owner_of_input;
-<<<<<<< HEAD
-            i += 1;
-=======
             i += 1u8;
->>>>>>> 06fb3825
             continue;
         }
 
