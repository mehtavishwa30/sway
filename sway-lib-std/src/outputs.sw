//! Getters for fields on transaction outputs.
//! This includes OutputCoins, InputMessages and InputContracts.
library outputs;

use ::contract_id::ContractId;
use ::mem::read;
use ::revert::revert;
use ::logging::log;
use ::tx::{
    GTF_CREATE_OUTPUT_AT_INDEX,
    GTF_CREATE_OUTPUTS_COUNT,
    GTF_SCRIPT_OUTPUT_AT_INDEX,
    GTF_SCRIPT_OUTPUTS_COUNT,
    Transaction,
    tx_type,
};

////////////////////////////////////////
// GTF Opcode const selectors
////////////////////////////////////////
const GTF_OUTPUT_TYPE = 0x201;
// const GTF_OUTPUT_COIN_TO = 0x202;
const GTF_OUTPUT_COIN_AMOUNT = 0x203;
// const GTF_OUTPUT_COIN_ASSET_ID = 0x204;
// const GTF_OUTPUT_CONTRACT_INPUT_INDEX = 0x205;
// const GTF_OUTPUT_CONTRACT_BALANCE_ROOT = 0x206;
// const GTF_OUTPUT_CONTRACT_STATE_ROOT = 0x207;
// const GTF_OUTPUT_MESSAGE_RECIPIENT = 0x208;
const GTF_OUTPUT_MESSAGE_AMOUNT = 0x209;

// const GTF_OUTPUT_CONTRACT_CREATED_CONTRACT_ID = 0x20A;
// const GTF_OUTPUT_CONTRACT_CREATED_STATE_ROOT = 0x20B;
pub enum Output {
    Coin: (),
    Contract: (),
    Message: (),
    Change: (),
    Variable: (),
}

/// Get the type of an output at `index`.
pub fn output_type(index: u64) -> Output {
    let type = __gtf::<u8>(index, GTF_OUTPUT_TYPE);
    match type {
        0u8 => Output::Coin,
        1u8 => Output::Contract,
        2u8 => Output::Message,
        3u8 => Output::Change,
        4u8 => Output::Variable,
        _ => revert(0),
    }
}

/// Get a pointer to the Ouput at `index`
/// for either tx type (transaction-script or transaction-create).
pub fn output_pointer(index: u64) -> u64 {
    let type = tx_type();
    match type {
        Transaction::Script => __gtf::<u64>(index, GTF_SCRIPT_OUTPUT_AT_INDEX),
        Transaction::Create => __gtf::<u64>(index, GTF_CREATE_OUTPUT_AT_INDEX),
    }
}

/// Get the transaction outputs count for either tx type
/// (transaction-script or transaction-create).
pub fn output_count() -> u8 {
    let type = tx_type();
    match type {
<<<<<<< HEAD
        Transaction::Script => {
            __gtf::<u8>(0, GTF_SCRIPT_OUTPUTS_COUNT)
        },
        Transaction::Create => {
            __gtf::<u8>(0, GTF_CREATE_OUTPUTS_COUNT)
        },
=======
        Transaction::Script => __gtf::<u64>(0, GTF_SCRIPT_OUTPUTS_COUNT),
        Transaction::Create => __gtf::<u64>(0, GTF_CREATE_OUTPUTS_COUNT),
>>>>>>> ce68e664
    }
}

/// Get the amount of coins to send for the output at `index`.
/// This method is only meaningful if the output type has the `amount` field.
/// Specifically: OutputCoin, OutputMessage, OutputChange, OutputVariable.
pub fn output_amount(index: u64) -> u64 {
    let type = output_type(index);
    match type {
        Output::Coin => __gtf::<u64>(index, GTF_OUTPUT_COIN_AMOUNT),
        Output::Contract => revert(0),
        Output::Message => __gtf::<u64>(index, GTF_OUTPUT_MESSAGE_AMOUNT),
        // For now, output changes are always guaranteed to have an amount of
        // zero since they're only set after execution terminates.
        // use `__gtf` when GTF_OUTPUT_CHANGE_AMOUNT is available.
        // See https://github.com/FuelLabs/fuel-specs/issues/402
        // and https://github.com/FuelLabs/sway/issues/2671.
        Output::Change => 0,
        // use `__gtf` when GTF_OUTPUT_VARIABLE_AMOUNT is available.
        // See https://github.com/FuelLabs/fuel-specs/issues/402
        // and https://github.com/FuelLabs/sway/issues/2671.
        Output::Variable => {
            let ptr = output_pointer(index);
            asm(r1, r2, r3: ptr) {
                addi r2 r3 i40;
                lw r1 r2 i0;
                r1: u64
            }
        },
    }
}<|MERGE_RESOLUTION|>--- conflicted
+++ resolved
@@ -66,17 +66,8 @@
 pub fn output_count() -> u8 {
     let type = tx_type();
     match type {
-<<<<<<< HEAD
-        Transaction::Script => {
-            __gtf::<u8>(0, GTF_SCRIPT_OUTPUTS_COUNT)
-        },
-        Transaction::Create => {
-            __gtf::<u8>(0, GTF_CREATE_OUTPUTS_COUNT)
-        },
-=======
         Transaction::Script => __gtf::<u64>(0, GTF_SCRIPT_OUTPUTS_COUNT),
         Transaction::Create => __gtf::<u64>(0, GTF_CREATE_OUTPUTS_COUNT),
->>>>>>> ce68e664
     }
 }
 
