--- conflicted
+++ resolved
@@ -380,21 +380,20 @@
             ProgramState::Return(5),
         ),
         (
-<<<<<<< HEAD
             "should_pass/language/result_monomorphization",
             ProgramState::Return(5),
         ),
         (
             "should_pass/language/result_monomorphization_2",
             ProgramState::Revert(0),
-=======
+        ),
+        (
             "should_pass/language/generate_uid",
             ProgramState::ReturnData(Bytes32::from([
                 0x17, 0x6e, 0x57, 0xc7, 0x2a, 0x93, 0x91, 0x74, 0x4a, 0x01, 0x44, 0x98, 0xb6, 0xda,
                 0xee, 0x2f, 0xb5, 0x30, 0x0a, 0x6f, 0x57, 0xd3, 0xf9, 0x24, 0x06, 0x39, 0xcf, 0x3b,
                 0xfb, 0xc7, 0x88, 0x4e,
             ])),
->>>>>>> 11a34281
         ),
     ];
 
