--- conflicted
+++ resolved
@@ -5,85 +5,7 @@
       "name": "main",
       "output": {
         "name": "",
-<<<<<<< HEAD
-        "type": 3,
-        "typeArguments": null
-      }
-    }
-  ],
-  "loggedTypes": [
-    {
-      "logId": 1013077,
-      "loggedType": {
-        "name": "",
-        "type": 2,
-        "typeArguments": null
-      }
-    },
-    {
-      "logId": 1013088,
-      "loggedType": {
-        "name": "",
-        "type": 9,
-        "typeArguments": null
-      }
-    },
-    {
-      "logId": 1013101,
-      "loggedType": {
-        "name": "",
-        "type": 8,
-        "typeArguments": null
-      }
-    },
-    {
-      "logId": 1013113,
-      "loggedType": {
-        "name": "",
-        "type": 7,
-        "typeArguments": null
-      }
-    },
-    {
-      "logId": 1013125,
-      "loggedType": {
-        "name": "",
-        "type": 10,
-        "typeArguments": null
-      }
-    },
-    {
-      "logId": 1013131,
-      "loggedType": {
-        "name": "",
-        "type": 5,
-        "typeArguments": null
-      }
-    },
-    {
-      "logId": 1013137,
-      "loggedType": {
-        "name": "",
-        "type": 1,
-        "typeArguments": null
-      }
-    },
-    {
-      "logId": 1013142,
-      "loggedType": {
-        "name": "",
-        "type": 6,
-        "typeArguments": null
-      }
-    },
-    {
-      "logId": 1013147,
-      "loggedType": {
-        "name": "",
-        "type": 4,
-=======
         "type": 0,
->>>>>>> 3bb7fdc4
         "typeArguments": null
       }
     }
