[package]
authors = ["Fuel Labs <contact@fuel.sh>"]
edition = "2021"
license = "Apache-2.0"
name = "tests"
version = "0.0.0"

[dependencies]
assert_matches = "1.5.0"
fuel-core = { version = "0.14", default-features = false }
fuel-gql-client = { version = "0.14", default-features = false }
fuel-types = "0.5"
<<<<<<< HEAD
fuel-vm = "0.15"
fuels = { version = "0.26", features = ["fuel-core-lib"] }
=======
fuel-vm = "0.22"
fuels = { version = "0.30", features = ["fuel-core-lib"] }
>>>>>>> 1b8a7df8
hex = "0.4.3"
rand = "0.8"
sha2 = "0.10"
sha3 = "0.10.1"
tai64 = {version = "4.0", features = ["serde"] }
tokio = { version = "1.12", features = ["rt", "macros"] }

[[test]]
harness = true
name = "integration_tests"
path = "test_projects/harness.rs"

[workspace]<|MERGE_RESOLUTION|>--- conflicted
+++ resolved
@@ -10,13 +10,8 @@
 fuel-core = { version = "0.14", default-features = false }
 fuel-gql-client = { version = "0.14", default-features = false }
 fuel-types = "0.5"
-<<<<<<< HEAD
-fuel-vm = "0.15"
-fuels = { version = "0.26", features = ["fuel-core-lib"] }
-=======
 fuel-vm = "0.22"
 fuels = { version = "0.30", features = ["fuel-core-lib"] }
->>>>>>> 1b8a7df8
 hex = "0.4.3"
 rand = "0.8"
 sha2 = "0.10"
