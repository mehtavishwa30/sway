--- conflicted
+++ resolved
@@ -244,18 +244,10 @@
             Instruction::InsertElement { array, .. } => array.get_type(context),
             Instruction::InsertValue { aggregate, .. } => aggregate.get_type(context),
             Instruction::Load(ptr_val) => match &context.values[ptr_val.0].value {
-<<<<<<< HEAD
-                ValueDatum::Argument(arg) => Some(arg.ty.strip_ptr_type(context)),
-                ValueDatum::Configurable(conf) => Some(conf.ty.strip_ptr_type(context)),
-                ValueDatum::Constant(cons) => Some(cons.ty.strip_ptr_type(context)),
-                ValueDatum::Instruction(ins) => {
-                    ins.get_type(context).map(|f| f.strip_ptr_type(context))
-                }
-=======
                 ValueDatum::Argument(arg) => Some(arg.ty),
+                ValueDatum::Configurable(conf) => Some(conf.ty),
                 ValueDatum::Constant(cons) => Some(cons.ty),
                 ValueDatum::Instruction(ins) => ins.get_type(context),
->>>>>>> 76f56534
             },
 
             // These can be recursed to via Load, so we return the pointer type.
